/*
 * Copyright (c) 2021, Alibaba Group;
 * Licensed under the Apache License, Version 2.0 (the "License");
 * you may not use this file except in compliance with the License.
 * You may obtain a copy of the License at
 *    http://www.apache.org/licenses/LICENSE-2.0
 * Unless required by applicable law or agreed to in writing, software
 * distributed under the License is distributed on an "AS IS" BASIS,
 * WITHOUT WARRANTIES OR CONDITIONS OF ANY KIND, either express or implied.
 * See the License for the specific language governing permissions and
 * limitations under the License.
 *
 */

package org.havenask.engine;

import java.util.Arrays;
import java.util.Collection;
import java.util.HashMap;
import java.util.Iterator;
import java.util.List;
import java.util.Map;
import java.util.Optional;
import java.util.function.Supplier;

import org.apache.logging.log4j.LogManager;
import org.apache.logging.log4j.Logger;
import org.apache.lucene.util.SetOnce;
import org.havenask.action.ActionRequest;
import org.havenask.action.ActionResponse;
import org.havenask.client.Client;
import org.havenask.cluster.metadata.IndexNameExpressionResolver;
import org.havenask.cluster.node.DiscoveryNodes;
import org.havenask.cluster.service.ClusterService;
import org.havenask.common.io.stream.NamedWriteableRegistry;
import org.havenask.common.settings.ClusterSettings;
import org.havenask.common.settings.IndexScopedSettings;
import org.havenask.common.settings.Setting;
import org.havenask.common.settings.Setting.Property;
import org.havenask.common.settings.Settings;
import org.havenask.common.settings.SettingsFilter;
import org.havenask.common.xcontent.NamedXContentRegistry;
import org.havenask.engine.index.engine.EngineSettings;
import org.havenask.engine.index.engine.HavenaskEngine;
import org.havenask.engine.rpc.HavenaskClient;
import org.havenask.engine.rpc.http.HavenaskHttpClient;
import org.havenask.engine.search.action.HavenaskSqlAction;
import org.havenask.engine.search.action.HavenaskSqlClientInfoAction;
import org.havenask.engine.search.action.TransportHavenaskSqlAction;
import org.havenask.engine.search.action.TransportHavenaskSqlClientInfoAction;
import org.havenask.engine.search.rest.RestHavenaskSqlAction;
import org.havenask.engine.search.rest.RestHavenaskSqlClientInfoAction;
import org.havenask.env.Environment;
import org.havenask.env.NodeEnvironment;
import org.havenask.index.IndexSettings;
import org.havenask.index.engine.EngineFactory;
import org.havenask.index.shard.IndexMappingProvider;
import org.havenask.index.shard.IndexSettingProvider;
import org.havenask.plugins.ActionPlugin;
import org.havenask.plugins.AnalysisPlugin;
import org.havenask.plugins.EnginePlugin;
import org.havenask.plugins.NodeEnvironmentPlugin;
import org.havenask.plugins.Plugin;
import org.havenask.plugins.SearchPlugin;
import org.havenask.repositories.RepositoriesService;
import org.havenask.rest.RestController;
import org.havenask.rest.RestHandler;
import org.havenask.script.ScriptService;
import org.havenask.threadpool.ThreadPool;
import org.havenask.watcher.ResourceWatcherService;

import static org.havenask.discovery.DiscoveryModule.DISCOVERY_TYPE_SETTING;
import static org.havenask.discovery.DiscoveryModule.SINGLE_NODE_DISCOVERY_TYPE;

public class HavenaskEnginePlugin extends Plugin
    implements
        EnginePlugin,
        AnalysisPlugin,
        ActionPlugin,
        SearchPlugin,
        NodeEnvironmentPlugin {
    private static Logger logger = LogManager.getLogger(HavenaskEnginePlugin.class);
    private final SetOnce<HavenaskEngineEnvironment> havenaskEngineEnvironmentSetOnce = new SetOnce<>();
    private final SetOnce<NativeProcessControlService> nativeProcessControlServiceSetOnce = new SetOnce<>();
    private final SetOnce<HavenaskClient> searcherClientSetOnce = new SetOnce<>();

    public static final Setting<Boolean> HAVENASK_ENGINE_ENABLED_SETTING = Setting.boolSetting(
        "havenask.engine.enabled",
        false,
        new Setting.Validator<>() {
            @Override
            public void validate(Boolean value) {}

            @Override
            public void validate(Boolean value, Map<Setting<?>, Object> settings) {
                // DISCOVERY_TYPE_SETTING must be single-node when havenask engine is enabled
                if (value) {
                    String discoveryType = (String) settings.get(DISCOVERY_TYPE_SETTING);
                    if (false == SINGLE_NODE_DISCOVERY_TYPE.equals(discoveryType)) {
                        throw new IllegalArgumentException("havenask engine can only be enabled when discovery type is single-node");
                    }
                }
            }

            @Override
            public Iterator<Setting<?>> settings() {
                List<Setting<?>> settings = List.of(DISCOVERY_TYPE_SETTING);
                return settings.iterator();
            }
        },
        Property.NodeScope,
        Setting.Property.Final
    );

    @Override
    public Optional<EngineFactory> getEngineFactory(IndexSettings indexSettings) {
        if (EngineSettings.isHavenaskEngine(indexSettings.getSettings())) {
            return Optional.of(
                engineConfig -> new HavenaskEngine(
                    engineConfig,
                    searcherClientSetOnce.get(),
                    havenaskEngineEnvironmentSetOnce.get(),
                    nativeProcessControlServiceSetOnce.get()
                )
            );
        }

        return Optional.empty();
    }

    @Override
    public Collection<Object> createComponents(
        Client client,
        ClusterService clusterService,
        ThreadPool threadPool,
        ResourceWatcherService resourceWatcherService,
        ScriptService scriptService,
        NamedXContentRegistry xContentRegistry,
        Environment environment,
        NodeEnvironment nodeEnvironment,
        NamedWriteableRegistry namedWriteableRegistry,
        IndexNameExpressionResolver indexNameExpressionResolver,
        Supplier<RepositoriesService> repositoriesServiceSupplier
    ) {
        NativeProcessControlService nativeProcessControlService = new NativeProcessControlService(
            clusterService,
            threadPool,
            environment,
            nodeEnvironment,
            havenaskEngineEnvironmentSetOnce.get()
        );
        nativeProcessControlServiceSetOnce.set(nativeProcessControlService);
        HavenaskClient havenaskClient = new HavenaskHttpClient(nativeProcessControlService.getSearcherHttpPort());
        searcherClientSetOnce.set(havenaskClient);
        return Arrays.asList(nativeProcessControlServiceSetOnce.get(), havenaskEngineEnvironmentSetOnce.get(), searcherClientSetOnce.get());
    }

    @Override
    public List<Setting<?>> getSettings() {
        return Arrays.asList(
            HAVENASK_ENGINE_ENABLED_SETTING,
            HavenaskEngineEnvironment.HAVENASK_PATH_DATA_SETTING,
            EngineSettings.ENGINE_TYPE_SETTING,
            EngineSettings.HA3_FLOAT_MUL_BY10,
            EngineSettings.HAVENASK_REALTIME_ENABLE,
            EngineSettings.HAVENASK_REALTIME_TOPIC_NAME,
            EngineSettings.HAVENASK_REALTIME_BOOTSTRAP_SERVERS,
            EngineSettings.HAVENASK_REALTIME_KAFKA_START_TIMESTAMP,
<<<<<<< HEAD
            NativeProcessControlService.HAVENASK_SCRIPT_TIMEOUT_SETTING
=======
            NativeProcessControlService.HAVENASK_SEARCHER_HTTP_PORT_SETTING,
            NativeProcessControlService.HAVENASK_SEARCHER_TCP_PORT_SETTING,
            NativeProcessControlService.HAVENASK_QRS_HTTP_PORT_SETTING,
            NativeProcessControlService.HAVENASK_QRS_TCP_PORT_SETTING
>>>>>>> 7c1d87b4
        );
    }

    @Override
    public List<ActionHandler<? extends ActionRequest, ? extends ActionResponse>> getActions() {
        return Arrays.asList(
            new ActionHandler<>(HavenaskSqlAction.INSTANCE, TransportHavenaskSqlAction.class),
            new ActionHandler<>(HavenaskSqlClientInfoAction.INSTANCE, TransportHavenaskSqlClientInfoAction.class)
        );
    }

    @Override
    public List<RestHandler> getRestHandlers(
        Settings settings,
        RestController restController,
        ClusterSettings clusterSettings,
        IndexScopedSettings indexScopedSettings,
        SettingsFilter settingsFilter,
        IndexNameExpressionResolver indexNameExpressionResolver,
        Supplier<DiscoveryNodes> nodesInCluster
    ) {
        return Arrays.asList(new RestHavenaskSqlAction(), new RestHavenaskSqlClientInfoAction());
    }

    @Override
    public Collection<IndexSettingProvider> getAdditionalIndexSettingProviders() {
        return Arrays.asList(new HavenaskIndexSettingProvider());
    }

    @Override
    public Collection<IndexMappingProvider> getAdditionalIndexMappingProviders() {
        return Arrays.asList(new IndexMappingProvider() {
            public Map<String, Object> getAdditionalIndexMapping() {
                Map<String, Object> mappings = new HashMap<>();
                mappings.put("dynamic", false);
                return mappings;
            }
        });
    }

    @Override
    public CustomEnvironment newEnvironment(final Environment environment, final Settings settings) {
        HavenaskEngineEnvironment havenaskEngineEnvironment = new HavenaskEngineEnvironment(environment, settings);
        havenaskEngineEnvironmentSetOnce.set(havenaskEngineEnvironment);
        return havenaskEngineEnvironment;
    }
}<|MERGE_RESOLUTION|>--- conflicted
+++ resolved
@@ -166,14 +166,11 @@
             EngineSettings.HAVENASK_REALTIME_TOPIC_NAME,
             EngineSettings.HAVENASK_REALTIME_BOOTSTRAP_SERVERS,
             EngineSettings.HAVENASK_REALTIME_KAFKA_START_TIMESTAMP,
-<<<<<<< HEAD
-            NativeProcessControlService.HAVENASK_SCRIPT_TIMEOUT_SETTING
-=======
+            NativeProcessControlService.HAVENASK_SCRIPT_TIMEOUT_SETTING,
             NativeProcessControlService.HAVENASK_SEARCHER_HTTP_PORT_SETTING,
             NativeProcessControlService.HAVENASK_SEARCHER_TCP_PORT_SETTING,
             NativeProcessControlService.HAVENASK_QRS_HTTP_PORT_SETTING,
             NativeProcessControlService.HAVENASK_QRS_TCP_PORT_SETTING
->>>>>>> 7c1d87b4
         );
     }
 
