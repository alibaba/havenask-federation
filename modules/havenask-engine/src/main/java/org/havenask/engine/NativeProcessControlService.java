--- conflicted
+++ resolved
@@ -370,7 +370,6 @@
         }
     }
 
-<<<<<<< HEAD
     public void startBsJob(String indexName) {
         if (isDataNode) {
             // 启动bs job
@@ -378,36 +377,44 @@
             AccessController.doPrivileged((PrivilegedAction<Void>) () -> {
                 try {
                     Process process = Runtime.getRuntime().exec(new String[] { "sh", "-c", finalStartBsJobCommand });
-=======
-    public synchronized void updateIngestNodeTarget() {
-        if (isIngestNode) {
-            // 更新ingestnode qrs的target
-            AccessController.doPrivileged((PrivilegedAction<Void>) () -> {
-                try {
-                    Process process = Runtime.getRuntime().exec(new String[] { "sh", "-c", updateQrsCommand });
->>>>>>> 15a5470d
                     process.waitFor();
                     if (process.exitValue() != 0) {
                         try (InputStream inputStream = process.getInputStream()) {
                             byte[] bytes = inputStream.readAllBytes();
                             String result = new String(bytes, StandardCharsets.UTF_8);
-<<<<<<< HEAD
-                            LOGGER.warn("start bs job failed, exit value: {}, failed reason: {}", process.exitValue(), result);
-=======
-                            LOGGER.warn("qrs update target failed, failed reason: {}", result);
->>>>>>> 15a5470d
+                            LOGGER.warn("bs job start failed, exit value: {}, failed reason: {}", process.exitValue(), result);
                         }
                     }
                     process.destroy();
                 } catch (Exception e) {
-<<<<<<< HEAD
                     LOGGER.warn("start bs job unexpected failed", e);
-=======
-                    LOGGER.warn("qrs update target unexpected failed", e);
->>>>>>> 15a5470d
                 }
                 return null;
             });
         }
     }
+
+                    
+    public synchronized void updateIngestNodeTarget() {
+        if (isIngestNode) {
+            // 更新ingestnode qrs的target
+            AccessController.doPrivileged((PrivilegedAction<Void>) () -> {
+                try {
+                    Process process = Runtime.getRuntime().exec(new String[] { "sh", "-c", updateQrsCommand });
+                    process.waitFor();
+                    if (process.exitValue() != 0) {
+                        try (InputStream inputStream = process.getInputStream()) {
+                            byte[] bytes = inputStream.readAllBytes();
+                            String result = new String(bytes, StandardCharsets.UTF_8);
+                            LOGGER.warn("qrs update target failed, failed reason: {}", result);
+                        }
+                    }
+                    process.destroy();
+                } catch (Exception e) {
+                    LOGGER.warn("qrs update target unexpected failed", e);
+                }
+                return null;
+            });
+        }
+    }
 }