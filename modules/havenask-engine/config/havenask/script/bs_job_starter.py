--- conflicted
+++ resolved
@@ -28,17 +28,16 @@
     cmd = "/ha3_install/usr/local/bin/bs startjob -c %s/bizs -n %s -j local -m full -d %s -w %s -i %s -p 1 --documentformat=ha3" % (config_path, index_name, data_path, final_work_path, runtime_path)
     if realtimeInfo:
         cmd += " --realtimeInfo='%s'" % realtimeInfo
-<<<<<<< HEAD
+
     index_data_path = os.path.join(runtime_path, index_name)
     index_data_generation_path = os.path.join(runtime_path, index_name, "generation_0")
     for x in range(5):
-        executCmd(cmd)
+        code = executCmd(cmd)
         if os.path.exists(index_data_generation_path):
+            sys.exit(code)
             break
         else:
             print "index data generation failed, retrying..."
             os.system("rm -rf %s" % index_data_path)
-=======
-    code = executCmd(cmd)
-    sys.exit(code)
->>>>>>> 85e0075f
+
+    sys.exit(code)