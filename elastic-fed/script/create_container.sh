--- conflicted
+++ resolved
@@ -48,13 +48,6 @@
 
 mkdir -p $CONTAINER_DIR
 
-<<<<<<< HEAD
-docker run -p 9200:9200 -p 5005:5005 -p 39200:39200 -p 39300:39300 -p 39400:39400 -p 49200:49200 -p 5601:5601 --ulimit nofile=655350:655350 --privileged --cap-add SYS_ADMIN --device /dev/fuse --ulimit memlock=-1 --cpu-shares=15360 --cpu-quota=9600000 --cpu-period=100000 --memory=500000m -d -v $REPO_DIR:/home/havenask/havenask-federation --name $CONTAINER_NAME $IMAGE /sbin/init 1> /dev/null
-=======
-echo "Begin pull image: ${IMAGE}"
-
-docker pull $IMAGE
-
 # port mapping for different OS
 if [ "$(uname -s)" == "Linux" ]; then
   echo "docker port mapping for Linux, using local host network stack"
@@ -63,9 +56,8 @@
   echo "docker port mapping for Mac or Windows, using container network stack"
   PORT_MAPPING_OPTION="-p 9200:9200 -p 5005:5005 -p 39200:39200 -p 39300:39300 -p 39400:39400 -p 49200:49200 -p 5601:5601"
 fi
->>>>>>> d7d0afdf
 
-docker run $PORT_MAPPING_OPTION --ulimit nofile=655350:655350 --privileged --cap-add SYS_ADMIN --device /dev/fuse --ulimit memlock=-1 --cpu-shares=15360 --cpu-quota=9600000 --cpu-period=100000 --memory=500000m -d --name $CONTAINER_NAME $IMAGE /sbin/init 1> /dev/null
+docker run $PORT_MAPPING_OPTION --ulimit nofile=655350:655350 --privileged --cap-add SYS_ADMIN --device /dev/fuse --ulimit memlock=-1 --cpu-shares=15360 --cpu-quota=9600000 --cpu-period=100000 --memory=500000m -d $REPO_DIR:/home/havenask/havenask-federation --name $CONTAINER_NAME $IMAGE /sbin/init 1> /dev/null
 
 if [ $? -ne 0 ]; then
     echo "ERROR, run container failed, please check."
