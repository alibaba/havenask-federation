/*
 * Copyright (c) 2021, Alibaba Group;
 * Licensed under the Apache License, Version 2.0 (the "License");
 * you may not use this file except in compliance with the License.
 * You may obtain a copy of the License at
 *    http://www.apache.org/licenses/LICENSE-2.0
 * Unless required by applicable law or agreed to in writing, software
 * distributed under the License is distributed on an "AS IS" BASIS,
 * WITHOUT WARRANTIES OR CONDITIONS OF ANY KIND, either express or implied.
 * See the License for the specific language governing permissions and
 * limitations under the License.
 *
 */

package org.havenask.engine.index.engine;

import java.io.IOException;
import java.util.Collection;

import org.havenask.common.collect.List;
import org.havenask.common.settings.Settings;
import org.havenask.engine.HavenaskEnginePlugin;
import org.havenask.engine.index.query.HnswQueryBuilder;
import org.havenask.index.mapper.MapperService;
import org.havenask.index.mapper.MapperServiceTestCase;
import org.havenask.index.query.QueryBuilders;
import org.havenask.plugins.Plugin;
import org.havenask.search.builder.KnnSearchBuilder;
import org.havenask.search.builder.SearchSourceBuilder;
import org.junit.Before;

import static java.util.Collections.singletonList;

public class QueryTransformerTests extends MapperServiceTestCase {
    @Override
    protected Collection<? extends Plugin> getPlugins() {
        return singletonList(new HavenaskEnginePlugin(Settings.EMPTY));
    }

    private MapperService mapperService;
    // mock
    private SearchSourceBuilder builder = new SearchSourceBuilder();

    @Before
    public void setup() throws IOException {
        mapperService = createMapperService(mapping(b -> {
            {
                b.startObject("field");
                {
                    b.field("type", "dense_vector");
                    b.field("dims", 2);
                    b.field("similarity", "l2_norm");
                }
                b.endObject();
                b.startObject("field1");
                {
                    b.field("type", "dense_vector");
                    b.field("dims", 2);
                    b.field("similarity", "l2_norm");
                }
                b.endObject();
                b.startObject("field2");
                {
                    b.field("type", "dense_vector");
                    b.field("dims", 2);
                    b.field("similarity", "dot_product");
                }
                b.endObject();
            }
        }));
    }

    public void testMatchAllDocsQuery() throws IOException {
        builder.query(QueryBuilders.matchAllQuery());
        String sql = QueryTransformer.toSql("table", builder, mapperService);
        assertEquals(sql, "select _id from table");
    }

    public void testProximaQuery() throws IOException {
        SearchSourceBuilder builder = new SearchSourceBuilder();
        builder.query(new HnswQueryBuilder("field", new float[] { 1.0f, 2.0f }, 20));
        String sql = QueryTransformer.toSql("table", builder, mapperService);
        assertEquals(
            "select _id, (1/(1+vector_score('field'))) as _score from table where MATCHINDEX('field', '1.0,2.0&n=20') order by _score desc",
            sql
        );
    }

    public void testUnsupportedDSL() {
        try {
            SearchSourceBuilder builder = new SearchSourceBuilder();
            builder.query(QueryBuilders.existsQuery("field"));
            QueryTransformer.toSql("table", builder, mapperService);
            fail();
        } catch (IOException e) {
            assertEquals(e.getMessage(), "unsupported DSL: {\"query\":{\"exists\":{\"field\":\"field\",\"boost\":1.0}}}");
        }
    }

    // test term query
    public void testTermQuery() throws IOException {
        SearchSourceBuilder builder = new SearchSourceBuilder();
        builder.query(QueryBuilders.termQuery("field", "value"));
        String sql = QueryTransformer.toSql("table", builder, mapperService);
        assertEquals(sql, "select _id from table where field='value'");
    }

    // test match query
    public void testMatchQuery() throws IOException {
        SearchSourceBuilder builder = new SearchSourceBuilder();
        builder.query(QueryBuilders.matchQuery("field", "value"));
        String sql = QueryTransformer.toSql("table", builder, mapperService);
        assertEquals(sql, "select _id from table where MATCHINDEX('field', 'value')");
    }

    // test limit
    public void testLimit() throws IOException {
        SearchSourceBuilder builder = new SearchSourceBuilder();
        builder.query(QueryBuilders.matchAllQuery());
        builder.from(10);
        builder.size(10);
        String sql = QueryTransformer.toSql("table", builder, mapperService);
        assertEquals("select _id from table limit 20", sql);
    }

    // test no from
    public void testNoFrom() throws IOException {
        SearchSourceBuilder builder = new SearchSourceBuilder();
        builder.query(QueryBuilders.matchAllQuery());
        builder.size(10);
        String sql = QueryTransformer.toSql("table", builder, mapperService);
        assertEquals(sql, "select _id from table limit 10");
    }

    // test no size
    public void testNoSize() throws IOException {
        SearchSourceBuilder builder = new SearchSourceBuilder();
        builder.query(QueryBuilders.matchAllQuery());
        builder.from(10);
        String sql = QueryTransformer.toSql("table", builder, mapperService);
        assertEquals(sql, "select _id from table");
    }

    // test knn dsl
    public void testKnnDsl() throws IOException {
        SearchSourceBuilder l2NormBuilder = new SearchSourceBuilder();
        l2NormBuilder.query(QueryBuilders.matchAllQuery());
        l2NormBuilder.knnSearch(List.of(new KnnSearchBuilder("field1", new float[] { 1.0f, 2.0f }, 20, 20, null)));
        String l2NormSql = QueryTransformer.toSql("table", l2NormBuilder, mapperService);
        assertEquals(
            "select _id, ((1/(1+vector_score('field1')))) as _score from table "
                + "where MATCHINDEX('field1', '1.0,2.0&n=20') order by _score desc",
            l2NormSql
        );

        SearchSourceBuilder dotProductBuilder = new SearchSourceBuilder();
        dotProductBuilder.query(QueryBuilders.matchAllQuery());
        dotProductBuilder.knnSearch(List.of(new KnnSearchBuilder("field2", new float[] { 0.6f, 0.8f }, 20, 20, null)));
        String dotProductSql = QueryTransformer.toSql("table", dotProductBuilder, mapperService);
        assertEquals(
<<<<<<< HEAD
            "select _id, (((1+vector_score('field2'))/2)) as _score from table "
                + "where MATCHINDEX('field2', '1.0,2.0&n=20') order by _score desc",
=======
            "select _id, (((1+vectorscore('field2'))/2)) as _score from table "
                + "where MATCHINDEX('field2', '0.6,0.8&n=20') order by _score desc",
>>>>>>> a80a9626
            dotProductSql
        );
    }

    // test multi knn dsl
    public void testMultiKnnDsl() throws IOException {
        SearchSourceBuilder builder = new SearchSourceBuilder();
        builder.query(QueryBuilders.matchAllQuery());
        builder.knnSearch(
            List.of(
                new KnnSearchBuilder("field1", new float[] { 1.0f, 2.0f }, 20, 20, null),
                new KnnSearchBuilder("field2", new float[] { 0.6f, 0.8f }, 10, 10, null)
            )
        );
        String sql = QueryTransformer.toSql("table", builder, mapperService);
        assertEquals(
<<<<<<< HEAD
            "select _id, ((1/(1+vector_score('field1'))) + ((1+vector_score('field2'))/2)) as _score from table "
                + "where MATCHINDEX('field1', '1.0,2.0&n=20') or MATCHINDEX('field2', '3.0,4.0&n=10') order by _score desc",
=======
            "select _id, ((1/(1+vectorscore('field1'))) + ((1+vectorscore('field2'))/2)) as _score from table "
                + "where MATCHINDEX('field1', '1.0,2.0&n=20') or MATCHINDEX('field2', '0.6,0.8&n=10') order by _score desc",
>>>>>>> a80a9626
            sql
        );
    }

    public void testIllegalKnnParams() throws IOException {
        SearchSourceBuilder dotProductBuilder = new SearchSourceBuilder();
        dotProductBuilder.query(QueryBuilders.matchAllQuery());
        dotProductBuilder.knnSearch(List.of(new KnnSearchBuilder("field2", new float[] { 1.0f, 2.0f }, 20, 20, null)));
        try {
            String dotProductSql = QueryTransformer.toSql("table", dotProductBuilder, mapperService);
            fail("should throw IllegalArgumentException");
        } catch (IllegalArgumentException e) {
            assertEquals("The [dot_product] similarity can only be used with unit-length vectors.", e.getMessage());
        }
    }

    // test unsupported knn dsl
    public void testUnsupportedKnnDsl() {
        try {
            SearchSourceBuilder builder = new SearchSourceBuilder();
            builder.query(QueryBuilders.matchAllQuery());
            builder.knnSearch(List.of(new KnnSearchBuilder("field", new float[] { 1.0f, 2.0f }, 20, 20, 1.0f)));
            QueryTransformer.toSql("table", builder, mapperService);
            fail();
        } catch (IOException e) {
            assertEquals(
                e.getMessage(),
                "unsupported knn parameter: {\"query\":{\"match_all\":{\"boost\":1.0}},"
                    + "\"knn\":[{\"field\":\"field\",\"k\":20,\"num_candidates\":20,\"query_vector\":[1.0,2.0],"
                    + "\"similarity\":1.0}]}"
            );
        }

        // unsupported getFilterQueries
        try {
            SearchSourceBuilder builder = new SearchSourceBuilder();
            builder.query(QueryBuilders.matchAllQuery());
            KnnSearchBuilder knnSearchBuilder = new KnnSearchBuilder("field", new float[] { 1.0f, 2.0f }, 20, 20, null);
            knnSearchBuilder.addFilterQuery(QueryBuilders.matchAllQuery());
            builder.knnSearch(List.of(knnSearchBuilder));
            QueryTransformer.toSql("table", builder, mapperService);
            fail();
        } catch (IOException e) {
            assertEquals(
                e.getMessage(),
                "unsupported knn parameter: {\"query\":{\"match_all\":{\"boost\":1.0}},"
                    + "\"knn\":[{\"field\":\"field\",\"k\":20,\"num_candidates\":20,\"query_vector\":[1.0,2.0],"
                    + "\"filter\":[{\"match_all\":{\"boost\":1.0}}]}]}"
            );
        }
    }
}<|MERGE_RESOLUTION|>--- conflicted
+++ resolved
@@ -158,13 +158,8 @@
         dotProductBuilder.knnSearch(List.of(new KnnSearchBuilder("field2", new float[] { 0.6f, 0.8f }, 20, 20, null)));
         String dotProductSql = QueryTransformer.toSql("table", dotProductBuilder, mapperService);
         assertEquals(
-<<<<<<< HEAD
             "select _id, (((1+vector_score('field2'))/2)) as _score from table "
-                + "where MATCHINDEX('field2', '1.0,2.0&n=20') order by _score desc",
-=======
-            "select _id, (((1+vectorscore('field2'))/2)) as _score from table "
                 + "where MATCHINDEX('field2', '0.6,0.8&n=20') order by _score desc",
->>>>>>> a80a9626
             dotProductSql
         );
     }
@@ -181,13 +176,8 @@
         );
         String sql = QueryTransformer.toSql("table", builder, mapperService);
         assertEquals(
-<<<<<<< HEAD
             "select _id, ((1/(1+vector_score('field1'))) + ((1+vector_score('field2'))/2)) as _score from table "
-                + "where MATCHINDEX('field1', '1.0,2.0&n=20') or MATCHINDEX('field2', '3.0,4.0&n=10') order by _score desc",
-=======
-            "select _id, ((1/(1+vectorscore('field1'))) + ((1+vectorscore('field2'))/2)) as _score from table "
                 + "where MATCHINDEX('field1', '1.0,2.0&n=20') or MATCHINDEX('field2', '0.6,0.8&n=10') order by _score desc",
->>>>>>> a80a9626
             sql
         );
     }
