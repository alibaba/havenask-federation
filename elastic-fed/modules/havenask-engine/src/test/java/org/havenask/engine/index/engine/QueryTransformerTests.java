/*
 * Copyright (c) 2021, Alibaba Group;
 * Licensed under the Apache License, Version 2.0 (the "License");
 * you may not use this file except in compliance with the License.
 * You may obtain a copy of the License at
 *    http://www.apache.org/licenses/LICENSE-2.0
 * Unless required by applicable law or agreed to in writing, software
 * distributed under the License is distributed on an "AS IS" BASIS,
 * WITHOUT WARRANTIES OR CONDITIONS OF ANY KIND, either express or implied.
 * See the License for the specific language governing permissions and
 * limitations under the License.
 *
 */

package org.havenask.engine.index.engine;

import java.io.IOException;
import java.util.Collection;

import org.havenask.common.collect.List;
import org.havenask.common.settings.Settings;
import org.havenask.engine.HavenaskEnginePlugin;
import org.havenask.engine.index.query.HnswQueryBuilder;
import org.havenask.index.mapper.MapperService;
import org.havenask.index.mapper.MapperServiceTestCase;
import org.havenask.index.query.QueryBuilders;
import org.havenask.plugins.Plugin;
import org.havenask.search.builder.KnnSearchBuilder;
import org.havenask.search.builder.SearchSourceBuilder;
import org.junit.Before;

import static java.util.Collections.singletonList;

public class QueryTransformerTests extends MapperServiceTestCase {
    @Override
    protected Collection<? extends Plugin> getPlugins() {
        return singletonList(new HavenaskEnginePlugin(Settings.EMPTY));
    }

    private MapperService mapperService;
    // mock
    private SearchSourceBuilder builder = new SearchSourceBuilder();

    @Before
    public void setup() throws IOException {
        mapperService = createMapperService(mapping(b -> {
            {
                b.startObject("field");
                {
                    b.field("type", "dense_vector");
                    b.field("dims", 2);
                    b.field("similarity", "l2_norm");
                }
                b.endObject();
                b.startObject("field1");
                {
                    b.field("type", "dense_vector");
                    b.field("dims", 2);
                    b.field("similarity", "l2_norm");
                }
                b.endObject();
                b.startObject("field2");
                {
                    b.field("type", "dense_vector");
                    b.field("dims", 2);
                    b.field("similarity", "dot_product");
                }
                b.endObject();
            }
        }));
    }

    public void testMatchAllDocsQuery() throws IOException {
        builder.query(QueryBuilders.matchAllQuery());
        String sql = QueryTransformer.toSql("table", builder, mapperService);
        assertEquals(sql, "select _id from table");
    }

    public void testProximaQuery() throws IOException {
        SearchSourceBuilder builder = new SearchSourceBuilder();
        builder.query(new HnswQueryBuilder("field", new float[] { 1.0f, 2.0f }, 20));
        String sql = QueryTransformer.toSql("table", builder, mapperService);
        assertEquals(
            "select _id, (1/(1+vector_score('field'))) as _score from table where MATCHINDEX('field', '1.0,2.0&n=20') order by _score desc",
            sql
        );
    }

    public void testUnsupportedDSL() {
        try {
            SearchSourceBuilder builder = new SearchSourceBuilder();
            builder.query(QueryBuilders.existsQuery("field"));
            QueryTransformer.toSql("table", builder, mapperService);
            fail();
        } catch (IOException e) {
            assertEquals(e.getMessage(), "unsupported DSL: {\"query\":{\"exists\":{\"field\":\"field\",\"boost\":1.0}}}");
        }
    }

    // test term query
    public void testTermQuery() throws IOException {
        SearchSourceBuilder builder = new SearchSourceBuilder();
        builder.query(QueryBuilders.termQuery("field", "value"));
        String sql = QueryTransformer.toSql("table", builder, mapperService);
        assertEquals(sql, "select _id from table where field='value'");
    }

    // test match query
    public void testMatchQuery() throws IOException {
        SearchSourceBuilder builder = new SearchSourceBuilder();
        builder.query(QueryBuilders.matchQuery("field", "value"));
        String sql = QueryTransformer.toSql("table", builder, mapperService);
        assertEquals(sql, "select _id from table where MATCHINDEX('field', 'value')");
    }

    // test limit
    public void testLimit() throws IOException {
        SearchSourceBuilder builder = new SearchSourceBuilder();
        builder.query(QueryBuilders.matchAllQuery());
        builder.from(10);
        builder.size(10);
        String sql = QueryTransformer.toSql("table", builder, mapperService);
        assertEquals("select _id from table limit 20", sql);
    }

    // test no from
    public void testNoFrom() throws IOException {
        SearchSourceBuilder builder = new SearchSourceBuilder();
        builder.query(QueryBuilders.matchAllQuery());
        builder.size(10);
        String sql = QueryTransformer.toSql("table", builder, mapperService);
        assertEquals(sql, "select _id from table limit 10");
    }

    // test no size
    public void testNoSize() throws IOException {
        SearchSourceBuilder builder = new SearchSourceBuilder();
        builder.query(QueryBuilders.matchAllQuery());
        builder.from(10);
        String sql = QueryTransformer.toSql("table", builder, mapperService);
        assertEquals(sql, "select _id from table");
    }

    // test knn dsl
    public void testKnnDsl() throws IOException {
        SearchSourceBuilder l2NormBuilder = new SearchSourceBuilder();
        l2NormBuilder.query(QueryBuilders.matchAllQuery());
        l2NormBuilder.knnSearch(List.of(new KnnSearchBuilder("field1", new float[] { 1.0f, 2.0f }, 20, 20, null)));
        String l2NormSql = QueryTransformer.toSql("table", l2NormBuilder, mapperService);
        assertEquals(
            "select _id, ((1/(1+vector_score('field1')))) as _score from table "
                + "where MATCHINDEX('field1', '1.0,2.0&n=20') order by _score desc",
            l2NormSql
        );

        SearchSourceBuilder dotProductBuilder = new SearchSourceBuilder();
        dotProductBuilder.query(QueryBuilders.matchAllQuery());
        dotProductBuilder.knnSearch(List.of(new KnnSearchBuilder("field2", new float[] { 0.6f, 0.8f }, 20, 20, null)));
        String dotProductSql = QueryTransformer.toSql("table", dotProductBuilder, mapperService);
        assertEquals(
<<<<<<< HEAD
            "select _id, (((1+vectorscore('field2'))/2)) as _score from table "
=======
            "select _id, (((1+vector_score('field2'))/2)) as _score from table "
>>>>>>> c3844d57
                + "where MATCHINDEX('field2', '0.6,0.8&n=20') order by _score desc",
            dotProductSql
        );
    }

    // test multi knn dsl
    public void testMultiKnnDsl() throws IOException {
        SearchSourceBuilder builder = new SearchSourceBuilder();
        builder.query(QueryBuilders.matchAllQuery());
        builder.knnSearch(
            List.of(
                new KnnSearchBuilder("field1", new float[] { 1.0f, 2.0f }, 20, 20, null),
                new KnnSearchBuilder("field2", new float[] { 0.6f, 0.8f }, 10, 10, null)
            )
        );
        String sql = QueryTransformer.toSql("table", builder, mapperService);
        assertEquals(
<<<<<<< HEAD
            "select _id, ((1/(1+vectorscore('field1'))) + ((1+vectorscore('field2'))/2)) as _score from table "
=======
            "select _id, ((1/(1+vector_score('field1'))) + ((1+vector_score('field2'))/2)) as _score from table "
>>>>>>> c3844d57
                + "where MATCHINDEX('field1', '1.0,2.0&n=20') or MATCHINDEX('field2', '0.6,0.8&n=10') order by _score desc",
            sql
        );
    }

    public void testIllegalKnnParams() throws IOException {
        SearchSourceBuilder dotProductBuilder = new SearchSourceBuilder();
        dotProductBuilder.query(QueryBuilders.matchAllQuery());
        dotProductBuilder.knnSearch(List.of(new KnnSearchBuilder("field2", new float[] { 1.0f, 2.0f }, 20, 20, null)));
        try {
            String dotProductSql = QueryTransformer.toSql("table", dotProductBuilder, mapperService);
            fail("should throw IllegalArgumentException");
        } catch (IllegalArgumentException e) {
            assertEquals("The [dot_product] similarity can only be used with unit-length vectors.", e.getMessage());
        }
    }

    // test unsupported knn dsl
    public void testUnsupportedKnnDsl() {
        try {
            SearchSourceBuilder builder = new SearchSourceBuilder();
            builder.query(QueryBuilders.matchAllQuery());
            builder.knnSearch(List.of(new KnnSearchBuilder("field", new float[] { 1.0f, 2.0f }, 20, 20, 1.0f)));
            QueryTransformer.toSql("table", builder, mapperService);
            fail();
        } catch (IOException e) {
            assertEquals(
                e.getMessage(),
                "unsupported knn parameter: {\"query\":{\"match_all\":{\"boost\":1.0}},"
                    + "\"knn\":[{\"field\":\"field\",\"k\":20,\"num_candidates\":20,\"query_vector\":[1.0,2.0],"
                    + "\"similarity\":1.0}]}"
            );
        }

        // unsupported getFilterQueries
        try {
            SearchSourceBuilder builder = new SearchSourceBuilder();
            builder.query(QueryBuilders.matchAllQuery());
            KnnSearchBuilder knnSearchBuilder = new KnnSearchBuilder("field", new float[] { 1.0f, 2.0f }, 20, 20, null);
            knnSearchBuilder.addFilterQuery(QueryBuilders.matchAllQuery());
            builder.knnSearch(List.of(knnSearchBuilder));
            QueryTransformer.toSql("table", builder, mapperService);
            fail();
        } catch (IOException e) {
            assertEquals(
                e.getMessage(),
                "unsupported knn parameter: {\"query\":{\"match_all\":{\"boost\":1.0}},"
                    + "\"knn\":[{\"field\":\"field\",\"k\":20,\"num_candidates\":20,\"query_vector\":[1.0,2.0],"
                    + "\"filter\":[{\"match_all\":{\"boost\":1.0}}]}]}"
            );
        }
    }
}<|MERGE_RESOLUTION|>--- conflicted
+++ resolved
@@ -158,11 +158,7 @@
         dotProductBuilder.knnSearch(List.of(new KnnSearchBuilder("field2", new float[] { 0.6f, 0.8f }, 20, 20, null)));
         String dotProductSql = QueryTransformer.toSql("table", dotProductBuilder, mapperService);
         assertEquals(
-<<<<<<< HEAD
-            "select _id, (((1+vectorscore('field2'))/2)) as _score from table "
-=======
             "select _id, (((1+vector_score('field2'))/2)) as _score from table "
->>>>>>> c3844d57
                 + "where MATCHINDEX('field2', '0.6,0.8&n=20') order by _score desc",
             dotProductSql
         );
@@ -180,11 +176,7 @@
         );
         String sql = QueryTransformer.toSql("table", builder, mapperService);
         assertEquals(
-<<<<<<< HEAD
-            "select _id, ((1/(1+vectorscore('field1'))) + ((1+vectorscore('field2'))/2)) as _score from table "
-=======
             "select _id, ((1/(1+vector_score('field1'))) + ((1+vector_score('field2'))/2)) as _score from table "
->>>>>>> c3844d57
                 + "where MATCHINDEX('field1', '1.0,2.0&n=20') or MATCHINDEX('field2', '0.6,0.8&n=10') order by _score desc",
             sql
         );
