/*
 * Copyright (c) 2021, Alibaba Group;
 * Licensed under the Apache License, Version 2.0 (the "License");
 * you may not use this file except in compliance with the License.
 * You may obtain a copy of the License at
 *    http://www.apache.org/licenses/LICENSE-2.0
 * Unless required by applicable law or agreed to in writing, software
 * distributed under the License is distributed on an "AS IS" BASIS,
 * WITHOUT WARRANTIES OR CONDITIONS OF ANY KIND, either express or implied.
 * See the License for the specific language governing permissions and
 * limitations under the License.
 *
 */

package org.havenask.engine.index.engine;

import java.io.IOException;
<<<<<<< HEAD
import java.util.ArrayList;
import java.util.List;

import org.havenask.search.internal.ReaderContext;
import org.havenask.search.query.QuerySearchResult;
import org.havenask.test.HavenaskTestCase;
import org.mockito.Mockito;
=======
import java.util.List;
import java.util.UUID;

import org.apache.lucene.search.QueryCachingPolicy;
import org.havenask.common.UUIDs;
import org.havenask.index.IndexService;
import org.havenask.index.query.QueryShardContext;
import org.havenask.index.shard.IndexShard;
import org.havenask.index.shard.ShardId;
import org.havenask.search.internal.ReaderContext;
import org.havenask.search.internal.ShardSearchContextId;
import org.havenask.search.query.QuerySearchResult;
import org.havenask.test.HavenaskTestCase;
import org.havenask.threadpool.TestThreadPool;
import org.havenask.threadpool.ThreadPool;

import static org.mockito.Matchers.eq;
import static org.mockito.Matchers.anyObject;
import static org.mockito.Matchers.anyString;
import static org.mockito.Mockito.mock;
import static org.mockito.Mockito.when;
>>>>>>> eef3e1fc

public class HavenaskIndexSearcherTests extends HavenaskTestCase {
    public static final String IDS_CONTEXT = "havenask_ids";

    public void testBuildQuerySearchResult() throws IOException {
<<<<<<< HEAD
        ReaderContext readerContext1 = Mockito.mock(ReaderContext.class);
        ReaderContext readerContext2 = Mockito.mock(ReaderContext.class);

        double delta = 0.0001;
        QuerySearchResult querySearchResult = new QuerySearchResult();
        String sqlResponseStr1 = "{\"total_time\":2.016,\"has_soft_failure\":false,\"covered_percent\":1.0,"
            + "\"row_count\":3,\"format_type\":\"full_json\",\"search_info\":{},\"rpc_info\":\"\","
            + "\"table_leader_info\":{},\"table_build_watermark\":{},\"sql_query\":\"select _id from "
            + "in1&&kvpair=databaseName:database;formatType:full_json\",\"iquan_plan\":{\"error_code\":0,"
            + "\"error_message\":\"\",\"result\":{\"rel_plan_version\":\"\",\"rel_plan\":[],"
            + "\"exec_params\":{}}},\"navi_graph\":\"\",\"trace\":[],\"sql_result\":{\"data\":[[\"wRSgaYoBtIvm0jEE9eGc\"],"
            + "[\"wBSgaYoBtIvm0jEE9OG2\"],[\"shRlY4oBtIvm0jEEEOFm\"]],\"column_name\":[\"_id\"],"
            + "\"column_type\":[\"multi_char\"]},"
            + "\"error_info\":{\"ErrorCode\":0,\"Error\":\"ERROR_NONE\",\"Message\":\"\"}}  ";

        String sqlResponseStr2 = "{\"total_time\":1.811,\"has_soft_failure\":false,\"covered_percent\":1.0,"
            + "\"row_count\":4,\"format_type\":\"full_json\",\"search_info\":{},\"rpc_info\":\"\","
            + "\"table_leader_info\":{},\"table_build_watermark\":{},"
            + "\"sql_query\":\"select _id from idtable&&kvpair=databaseName:database;formatType:full_json\","
            + "\"iquan_plan\":{\"error_code\":0,\"error_message\":\"\",\"result\":{\"rel_plan_version\":\"\","
            + "\"rel_plan\":[],\"exec_params\":{}}},\"navi_graph\":\"\",\"trace\":[],"
            + "\"sql_result\":{\"data\":[[\"qwerty\"],[\"asdfgh\"],[\"zxcvbn\"],[\"yuiopl\"]],"
            + "\"column_name\":[\"_id\"],\"column_type\":[\"multi_char\"]},"
            + "\"error_info\":{\"ErrorCode\":0,\"Error\":\"ERROR_NONE\",\"Message\":\"\"}}   ";

        String[] resStr1 = new String[] { "wRSgaYoBtIvm0jEE9eGc", "wBSgaYoBtIvm0jEE9OG2", "shRlY4oBtIvm0jEEEOFm" };
        List<String> readerContextIds1 = new ArrayList<>(resStr1.length);
        for (int i = 0; i < resStr1.length; i++) {
            readerContextIds1.add(resStr1[i]);
        }
        Mockito.doNothing().when(readerContext1).putInContext(Mockito.any(String.class), Mockito.any());
        Mockito.when(readerContext1.getFromContext(Mockito.eq(IDS_CONTEXT))).thenReturn(readerContextIds1);
        float[] resFloat1 = new float[] { 3.0F, 2.0F, 1.0F };
        int rowNum1 = 3;
        HavenaskIndexSearcher.buildQuerySearchResult(querySearchResult, sqlResponseStr1, readerContext1);
        assertEquals(3L, querySearchResult.topDocs().topDocs.totalHits.value);
        assertEquals(3.0F, querySearchResult.getMaxScore(), delta);
        List<String> ids1 = readerContext1.getFromContext(IDS_CONTEXT);
        for (int i = 0; i < rowNum1; i++) {
            assertEquals(resFloat1[i], querySearchResult.topDocs().topDocs.scoreDocs[i].score, delta);
            assertEquals(-1, querySearchResult.topDocs().topDocs.scoreDocs[i].shardIndex);
            assertEquals(i, querySearchResult.topDocs().topDocs.scoreDocs[i].doc);
            assertEquals(resStr1[i], ids1.get(i));
        }

        // ReaderContext readerContext2 = new ReaderContext(Mockito.mock(ShardSearchContextId.class), Mockito.mock(IndexService.class),
        // Mockito.mock(IndexShard.class), Mockito.mock(Engine.SearcherSupplier.class), 0, true);
        // ReaderContext readerContext2 = Mockito.mock(ReaderContext.class);
        String[] resStr2 = new String[] { "qwerty", "asdfgh", "zxcvbn", "yuiopl" };
        List<String> readerContextIds2 = new ArrayList<>(resStr2.length);
        for (int i = 0; i < resStr2.length; i++) {
            readerContextIds2.add(resStr2[i]);
        }
        Mockito.doNothing().when(readerContext2).putInContext(Mockito.any(String.class), Mockito.any());
        Mockito.when(readerContext2.getFromContext(Mockito.eq(IDS_CONTEXT))).thenReturn(readerContextIds2);

        float[] resFloat2 = new float[] { 4.0F, 3.0F, 2.0F, 1.0F };
        int rowNum2 = 4;
        HavenaskIndexSearcher.buildQuerySearchResult(querySearchResult, sqlResponseStr2, readerContext2);
        List<String> ids2 = readerContext2.getFromContext(IDS_CONTEXT);
        assertEquals(4L, querySearchResult.topDocs().topDocs.totalHits.value);
        assertEquals(4.0F, querySearchResult.getMaxScore(), delta);
        for (int i = 0; i < rowNum2; i++) {
            assertEquals(resFloat2[i], querySearchResult.topDocs().topDocs.scoreDocs[i].score, delta);
            assertEquals(-1, querySearchResult.topDocs().topDocs.scoreDocs[i].shardIndex);
            assertEquals(i, querySearchResult.topDocs().topDocs.scoreDocs[i].doc);
            assertEquals(resStr2[i], ids2.get(i));
        }
=======
        ShardId shardId = new ShardId("index", UUID.randomUUID().toString(), 1);

        ThreadPool threadPool = new TestThreadPool(this.getClass().getName());
        IndexShard indexShard = mock(IndexShard.class);
        QueryCachingPolicy queryCachingPolicy = mock(QueryCachingPolicy.class);
        when(indexShard.getQueryCachingPolicy()).thenReturn(queryCachingPolicy);
        when(indexShard.getThreadPool()).thenReturn(threadPool);

        try {
            IndexService indexService = mock(IndexService.class);
            QueryShardContext queryShardContext = mock(QueryShardContext.class);
            when(indexService.newQueryShardContext(eq(shardId.id()), anyObject(), anyObject(), anyString())).thenReturn(queryShardContext);

            ReaderContext readerContext = new ReaderContext(newContextId(), indexService, indexShard, null, randomNonNegativeLong(), false);

            double delta = 0.0001;
            QuerySearchResult querySearchResult = new QuerySearchResult();
            String sqlResponseStr1 = "{\"total_time\":2.016,\"has_soft_failure\":false,\"covered_percent\":1.0,"
                + "\"row_count\":3,\"format_type\":\"full_json\",\"search_info\":{},\"rpc_info\":\"\","
                + "\"table_leader_info\":{},\"table_build_watermark\":{},\"sql_query\":\"select _id from "
                + "in1&&kvpair=databaseName:database;formatType:full_json\",\"iquan_plan\":{\"error_code\":0,"
                + "\"error_message\":\"\",\"result\":{\"rel_plan_version\":\"\",\"rel_plan\":[],"
                + "\"exec_params\":{}}},\"navi_graph\":\"\",\"trace\":[],\"sql_result\":{\"data\":[[\"wRSgaYoBtIvm0jEE9eGc\"],"
                + "[\"wBSgaYoBtIvm0jEE9OG2\"],[\"shRlY4oBtIvm0jEEEOFm\"]],\"column_name\":[\"_id\"],"
                + "\"column_type\":[\"multi_char\"]},"
                + "\"error_info\":{\"ErrorCode\":0,\"Error\":\"ERROR_NONE\",\"Message\":\"\"}}  ";

            String sqlResponseStr2 = "{\"total_time\":1.811,\"has_soft_failure\":false,\"covered_percent\":1.0,"
                + "\"row_count\":4,\"format_type\":\"full_json\",\"search_info\":{},\"rpc_info\":\"\","
                + "\"table_leader_info\":{},\"table_build_watermark\":{},"
                + "\"sql_query\":\"select _id from idtable&&kvpair=databaseName:database;formatType:full_json\","
                + "\"iquan_plan\":{\"error_code\":0,\"error_message\":\"\",\"result\":{\"rel_plan_version\":\"\","
                + "\"rel_plan\":[],\"exec_params\":{}}},\"navi_graph\":\"\",\"trace\":[],"
                + "\"sql_result\":{\"data\":[[\"qwerty\"],[\"asdfgh\"],[\"zxcvbn\"],[\"yuiopl\"]],"
                + "\"column_name\":[\"_id\"],\"column_type\":[\"multi_char\"]},"
                + "\"error_info\":{\"ErrorCode\":0,\"Error\":\"ERROR_NONE\",\"Message\":\"\"}}   ";

            String[] resStr1 = new String[] { "wRSgaYoBtIvm0jEE9eGc", "wBSgaYoBtIvm0jEE9OG2", "shRlY4oBtIvm0jEEEOFm" };
            float[] resFloat1 = new float[] { 3.0F, 2.0F, 1.0F };
            int rowNum1 = 3;
            HavenaskIndexSearcher.buildQuerySearchResult(querySearchResult, sqlResponseStr1, readerContext);
            assertEquals(3L, querySearchResult.topDocs().topDocs.totalHits.value);
            assertEquals(3.0F, querySearchResult.getMaxScore(), delta);
            List<String> ids1 = readerContext.getFromContext(IDS_CONTEXT);
            for (int i = 0; i < rowNum1; i++) {
                assertEquals(resFloat1[i], querySearchResult.topDocs().topDocs.scoreDocs[i].score, delta);
                assertEquals(-1, querySearchResult.topDocs().topDocs.scoreDocs[i].shardIndex);
                assertEquals(i, querySearchResult.topDocs().topDocs.scoreDocs[i].doc);
                assertEquals(resStr1[i], ids1.get(i));
            }

            String[] resStr2 = new String[] { "qwerty", "asdfgh", "zxcvbn", "yuiopl" };
            float[] resFloat2 = new float[] { 4.0F, 3.0F, 2.0F, 1.0F };
            int rowNum2 = 4;
            HavenaskIndexSearcher.buildQuerySearchResult(querySearchResult, sqlResponseStr2, readerContext);
            List<String> ids2 = readerContext.getFromContext(IDS_CONTEXT);
            assertEquals(4L, querySearchResult.topDocs().topDocs.totalHits.value);
            assertEquals(4.0F, querySearchResult.getMaxScore(), delta);
            for (int i = 0; i < rowNum2; i++) {
                assertEquals(resFloat2[i], querySearchResult.topDocs().topDocs.scoreDocs[i].score, delta);
                assertEquals(-1, querySearchResult.topDocs().topDocs.scoreDocs[i].shardIndex);
                assertEquals(i, querySearchResult.topDocs().topDocs.scoreDocs[i].doc);
                assertEquals(resStr2[i], ids2.get(i));
            }
        } finally {
            threadPool.shutdown();
        }
    }

    private ShardSearchContextId newContextId() {
        return new ShardSearchContextId(UUIDs.randomBase64UUID(), randomNonNegativeLong());
>>>>>>> eef3e1fc
    }
}<|MERGE_RESOLUTION|>--- conflicted
+++ resolved
@@ -15,15 +15,11 @@
 package org.havenask.engine.index.engine;
 
 import java.io.IOException;
-<<<<<<< HEAD
-import java.util.ArrayList;
 import java.util.List;
 
 import org.havenask.search.internal.ReaderContext;
 import org.havenask.search.query.QuerySearchResult;
 import org.havenask.test.HavenaskTestCase;
-import org.mockito.Mockito;
-=======
 import java.util.List;
 import java.util.UUID;
 
@@ -45,82 +41,11 @@
 import static org.mockito.Matchers.anyString;
 import static org.mockito.Mockito.mock;
 import static org.mockito.Mockito.when;
->>>>>>> eef3e1fc
 
 public class HavenaskIndexSearcherTests extends HavenaskTestCase {
     public static final String IDS_CONTEXT = "havenask_ids";
 
     public void testBuildQuerySearchResult() throws IOException {
-<<<<<<< HEAD
-        ReaderContext readerContext1 = Mockito.mock(ReaderContext.class);
-        ReaderContext readerContext2 = Mockito.mock(ReaderContext.class);
-
-        double delta = 0.0001;
-        QuerySearchResult querySearchResult = new QuerySearchResult();
-        String sqlResponseStr1 = "{\"total_time\":2.016,\"has_soft_failure\":false,\"covered_percent\":1.0,"
-            + "\"row_count\":3,\"format_type\":\"full_json\",\"search_info\":{},\"rpc_info\":\"\","
-            + "\"table_leader_info\":{},\"table_build_watermark\":{},\"sql_query\":\"select _id from "
-            + "in1&&kvpair=databaseName:database;formatType:full_json\",\"iquan_plan\":{\"error_code\":0,"
-            + "\"error_message\":\"\",\"result\":{\"rel_plan_version\":\"\",\"rel_plan\":[],"
-            + "\"exec_params\":{}}},\"navi_graph\":\"\",\"trace\":[],\"sql_result\":{\"data\":[[\"wRSgaYoBtIvm0jEE9eGc\"],"
-            + "[\"wBSgaYoBtIvm0jEE9OG2\"],[\"shRlY4oBtIvm0jEEEOFm\"]],\"column_name\":[\"_id\"],"
-            + "\"column_type\":[\"multi_char\"]},"
-            + "\"error_info\":{\"ErrorCode\":0,\"Error\":\"ERROR_NONE\",\"Message\":\"\"}}  ";
-
-        String sqlResponseStr2 = "{\"total_time\":1.811,\"has_soft_failure\":false,\"covered_percent\":1.0,"
-            + "\"row_count\":4,\"format_type\":\"full_json\",\"search_info\":{},\"rpc_info\":\"\","
-            + "\"table_leader_info\":{},\"table_build_watermark\":{},"
-            + "\"sql_query\":\"select _id from idtable&&kvpair=databaseName:database;formatType:full_json\","
-            + "\"iquan_plan\":{\"error_code\":0,\"error_message\":\"\",\"result\":{\"rel_plan_version\":\"\","
-            + "\"rel_plan\":[],\"exec_params\":{}}},\"navi_graph\":\"\",\"trace\":[],"
-            + "\"sql_result\":{\"data\":[[\"qwerty\"],[\"asdfgh\"],[\"zxcvbn\"],[\"yuiopl\"]],"
-            + "\"column_name\":[\"_id\"],\"column_type\":[\"multi_char\"]},"
-            + "\"error_info\":{\"ErrorCode\":0,\"Error\":\"ERROR_NONE\",\"Message\":\"\"}}   ";
-
-        String[] resStr1 = new String[] { "wRSgaYoBtIvm0jEE9eGc", "wBSgaYoBtIvm0jEE9OG2", "shRlY4oBtIvm0jEEEOFm" };
-        List<String> readerContextIds1 = new ArrayList<>(resStr1.length);
-        for (int i = 0; i < resStr1.length; i++) {
-            readerContextIds1.add(resStr1[i]);
-        }
-        Mockito.doNothing().when(readerContext1).putInContext(Mockito.any(String.class), Mockito.any());
-        Mockito.when(readerContext1.getFromContext(Mockito.eq(IDS_CONTEXT))).thenReturn(readerContextIds1);
-        float[] resFloat1 = new float[] { 3.0F, 2.0F, 1.0F };
-        int rowNum1 = 3;
-        HavenaskIndexSearcher.buildQuerySearchResult(querySearchResult, sqlResponseStr1, readerContext1);
-        assertEquals(3L, querySearchResult.topDocs().topDocs.totalHits.value);
-        assertEquals(3.0F, querySearchResult.getMaxScore(), delta);
-        List<String> ids1 = readerContext1.getFromContext(IDS_CONTEXT);
-        for (int i = 0; i < rowNum1; i++) {
-            assertEquals(resFloat1[i], querySearchResult.topDocs().topDocs.scoreDocs[i].score, delta);
-            assertEquals(-1, querySearchResult.topDocs().topDocs.scoreDocs[i].shardIndex);
-            assertEquals(i, querySearchResult.topDocs().topDocs.scoreDocs[i].doc);
-            assertEquals(resStr1[i], ids1.get(i));
-        }
-
-        // ReaderContext readerContext2 = new ReaderContext(Mockito.mock(ShardSearchContextId.class), Mockito.mock(IndexService.class),
-        // Mockito.mock(IndexShard.class), Mockito.mock(Engine.SearcherSupplier.class), 0, true);
-        // ReaderContext readerContext2 = Mockito.mock(ReaderContext.class);
-        String[] resStr2 = new String[] { "qwerty", "asdfgh", "zxcvbn", "yuiopl" };
-        List<String> readerContextIds2 = new ArrayList<>(resStr2.length);
-        for (int i = 0; i < resStr2.length; i++) {
-            readerContextIds2.add(resStr2[i]);
-        }
-        Mockito.doNothing().when(readerContext2).putInContext(Mockito.any(String.class), Mockito.any());
-        Mockito.when(readerContext2.getFromContext(Mockito.eq(IDS_CONTEXT))).thenReturn(readerContextIds2);
-
-        float[] resFloat2 = new float[] { 4.0F, 3.0F, 2.0F, 1.0F };
-        int rowNum2 = 4;
-        HavenaskIndexSearcher.buildQuerySearchResult(querySearchResult, sqlResponseStr2, readerContext2);
-        List<String> ids2 = readerContext2.getFromContext(IDS_CONTEXT);
-        assertEquals(4L, querySearchResult.topDocs().topDocs.totalHits.value);
-        assertEquals(4.0F, querySearchResult.getMaxScore(), delta);
-        for (int i = 0; i < rowNum2; i++) {
-            assertEquals(resFloat2[i], querySearchResult.topDocs().topDocs.scoreDocs[i].score, delta);
-            assertEquals(-1, querySearchResult.topDocs().topDocs.scoreDocs[i].shardIndex);
-            assertEquals(i, querySearchResult.topDocs().topDocs.scoreDocs[i].doc);
-            assertEquals(resStr2[i], ids2.get(i));
-        }
-=======
         ShardId shardId = new ShardId("index", UUID.randomUUID().toString(), 1);
 
         ThreadPool threadPool = new TestThreadPool(this.getClass().getName());
@@ -192,6 +117,5 @@
 
     private ShardSearchContextId newContextId() {
         return new ShardSearchContextId(UUIDs.randomBase64UUID(), randomNonNegativeLong());
->>>>>>> eef3e1fc
     }
 }