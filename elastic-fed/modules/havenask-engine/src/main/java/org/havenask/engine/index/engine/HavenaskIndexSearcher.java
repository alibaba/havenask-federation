--- conflicted
+++ resolved
@@ -80,15 +80,8 @@
 
     public static void buildQuerySearchResult(QuerySearchResult querySearchResult, String sqlResponseStr, ReaderContext readerContext)
         throws IOException {
-<<<<<<< HEAD
-        XContentParser parser = XContentType.JSON.xContent()
-            .createParser(NamedXContentRegistry.EMPTY, DeprecationHandler.IGNORE_DEPRECATIONS, sqlResponseStr);
-        SqlResponse sqlResponse = SqlResponse.fromXContent(parser);
+        SqlResponse sqlResponse = SqlResponse.parse(sqlResponseStr);
         ScoreDoc[] queryScoreDocs = new ScoreDoc[sqlResponse.getRowCount()];
-=======
-        SqlResponse sqlResponse = SqlResponse.parse(sqlResponseStr);
-        ScoreDoc[] queryFieldDoc = new ScoreDoc[sqlResponse.getRowCount()];
->>>>>>> d11a9379
         List<String> ids = new ArrayList<>(sqlResponse.getRowCount());
         for (int i = 0; i < sqlResponse.getRowCount(); i++) {
             // TODO get doc's score
