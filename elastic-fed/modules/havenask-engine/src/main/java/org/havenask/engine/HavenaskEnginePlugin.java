--- conflicted
+++ resolved
@@ -232,18 +232,18 @@
     }
 
     @Override
-<<<<<<< HEAD
     public List<ExecutorBuilder<?>> getExecutorBuilders(Settings settings) {
         return Collections.singletonList(executorBuilder());
     }
 
-    public static ExecutorBuilder<?> executorBuilder() {
+    private static ExecutorBuilder<?> executorBuilder() {
         return new ScalingExecutorBuilder(HAVENASK_THREAD_POOL_NAME, 0, 128, TimeValue.timeValueSeconds(30L));
-=======
+    }
+
+    @Override
     public void onIndexModule(IndexModule indexModule) {
         if (EngineSettings.isHavenaskEngine(indexModule.getSettings())) {
             indexModule.addIndexEventListener(new HavenaskIndexEventListener(havenaskEngineEnvironmentSetOnce.get()));
         }
->>>>>>> cbbd7a03
     }
 }