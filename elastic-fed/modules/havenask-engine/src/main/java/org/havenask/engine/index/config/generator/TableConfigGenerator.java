/*
 * Copyright (c) 2021, Alibaba Group;
 * Licensed under the Apache License, Version 2.0 (the "License");
 * you may not use this file except in compliance with the License.
 * You may obtain a copy of the License at
 *    http://www.apache.org/licenses/LICENSE-2.0
 * Unless required by applicable law or agreed to in writing, software
 * distributed under the License is distributed on an "AS IS" BASIS,
 * WITHOUT WARRANTIES OR CONDITIONS OF ANY KIND, either express or implied.
 * See the License for the specific language governing permissions and
 * limitations under the License.
 *
 */

package org.havenask.engine.index.config.generator;

import java.io.IOException;
import java.nio.charset.StandardCharsets;
import java.nio.file.Files;
import java.nio.file.Path;
import java.nio.file.StandardOpenOption;
import java.util.HashMap;
import java.util.List;

import com.alibaba.fastjson.JSONObject;
import org.havenask.cluster.metadata.IndexMetadata;
import org.havenask.common.Nullable;
import org.havenask.common.settings.Settings;
import org.havenask.engine.index.config.BizConfig;
import org.havenask.engine.index.config.ClusterJsonMinMustParams;
import org.havenask.engine.index.config.DataTable;
import org.havenask.engine.index.config.Processor.ProcessChain;
import org.havenask.engine.index.config.Processor.ProcessorChainConfig;
import org.havenask.engine.index.config.Schema;
import org.havenask.engine.index.engine.EngineSettings;
import org.havenask.engine.util.JsonPrettyFormatter;
import org.havenask.engine.util.VersionUtils;
import org.havenask.index.mapper.MapperService;

import static org.havenask.engine.index.config.generator.HavenaskEngineConfigGenerator.generateClusterJsonStr;
import static org.havenask.engine.index.config.generator.HavenaskEngineConfigGenerator.generateSchemaJsonStr;

public class TableConfigGenerator {
    public static final String TABLE_DIR = "table";
    public static final String CLUSTER_DIR = "clusters";
    public static final String CLUSTER_FILE_SUFFIX = "_cluster.json";
    public static final String SCHEMAS_DIR = "schemas";
    public static final String SCHEMAS_FILE_SUFFIX = "_schema.json";
    public static final String DATA_TABLES_DIR = "data_tables";
    public static final String DATA_TABLES_FILE_SUFFIX = "_table.json";
    private final Path configPath;
    private final String indexName;
    private final Settings indexSettings;
    private final MapperService mapperService;

    public TableConfigGenerator(String indexName, Settings indexSettings, @Nullable MapperService mapperService, Path configPath) {
        this.indexName = indexName;
        this.indexSettings = indexSettings;
        this.mapperService = mapperService;
        this.configPath = configPath.resolve(TABLE_DIR);
    }

    public static void generateTable(String indexName, Settings indexSettings, MapperService mapperService, Path configPath)
        throws IOException {
        TableConfigGenerator tableConfigGenerator = new TableConfigGenerator(indexName, indexSettings, mapperService, configPath);
        tableConfigGenerator.generate();
    }

    public static void removeTable(String indexName, Path configPath) throws IOException {
        TableConfigGenerator tableConfigGenerator = new TableConfigGenerator(indexName, null, null, configPath);
        tableConfigGenerator.remove();
    }

    public void generate() throws IOException {
        long lastVersion = VersionUtils.getMaxVersion(configPath, 0);
        String strVersion = String.valueOf(lastVersion);
        generateClusterConfig(strVersion);
        Schema schema = generateSchema(strVersion);
        generateDataTable(schema, strVersion);
    }

    public void remove() throws IOException {
        long lastVersion = VersionUtils.getMaxVersion(configPath, 0);
        String strVersion = String.valueOf(lastVersion);
        Path clusterConfigPath = configPath.resolve(strVersion).resolve(CLUSTER_DIR).resolve(indexName + CLUSTER_FILE_SUFFIX);
        Files.deleteIfExists(clusterConfigPath);

        Path schemaPath = configPath.resolve(strVersion).resolve(SCHEMAS_DIR).resolve(indexName + SCHEMAS_FILE_SUFFIX);
        Files.deleteIfExists(schemaPath);

        Path dataTablePath = configPath.resolve(strVersion).resolve(DATA_TABLES_DIR).resolve(indexName + DATA_TABLES_FILE_SUFFIX);
        Files.deleteIfExists(dataTablePath);
    }

    private void generateClusterConfig(String version) throws IOException {
        String clusterJson = EngineSettings.HAVENASK_CLUSTER_JSON.get(indexSettings);
        Path clusterConfigPath = configPath.resolve(version).resolve(CLUSTER_DIR).resolve(indexName + CLUSTER_FILE_SUFFIX);
        if (clusterJson != null && !clusterJson.equals("")) {
<<<<<<< HEAD
            String clusterJsonStr = generateClusterJsonStr(indexName, indexSettings, clusterJson);
=======
            ClusterJsonMinMustParams clusterJsonMinMustParams = new ClusterJsonMinMustParams();
            clusterJsonMinMustParams.cluster_config.builder_rule_config.partition_count = indexSettings.getAsInt(
                IndexMetadata.SETTING_NUMBER_OF_SHARDS,
                1
            );
            clusterJsonMinMustParams.online_index_config.build_config.max_doc_count = EngineSettings.HAVENASK_BUILD_CONFIG_MAX_DOC_COUNT
                .get(indexSettings);
            clusterJsonMinMustParams.cluster_config.cluster_name = indexName;
            clusterJsonMinMustParams.cluster_config.table_name = indexName;
            clusterJsonMinMustParams.wal_config.sink.queue_name = indexName;
            clusterJsonMinMustParams.wal_config.sink.queue_size = String.valueOf(
                EngineSettings.HAVENASK_WAL_CONFIG_SINK_QUEUE_SIZE.get(indexSettings)
            );
            if (EngineSettings.HAVENASK_HASH_MODE_HASH_FIELD.exists(indexSettings)) {
                clusterJsonMinMustParams.cluster_config.hash_mode.hash_field = EngineSettings.HAVENASK_HASH_MODE_HASH_FIELD.get(
                    indexSettings
                );
            }
            String defaultClusterJson = clusterJsonMinMustParams.toString();
            String clusterJsonStr = JsonPrettyFormatter.toJsonString(
                mergeClusterJson(JSONObject.parseObject(clusterJson), JSONObject.parseObject(defaultClusterJson))
            );
>>>>>>> 498b97f9

            Files.write(
                clusterConfigPath,
                clusterJsonStr.getBytes(StandardCharsets.UTF_8),
                StandardOpenOption.CREATE,
                StandardOpenOption.TRUNCATE_EXISTING
            );
        } else {
            BizConfig bizConfig = new BizConfig();
            bizConfig.cluster_config.builder_rule_config.partition_count = indexSettings.getAsInt(
                IndexMetadata.SETTING_NUMBER_OF_SHARDS,
                1
            );
            bizConfig.online_index_config.build_config.max_doc_count = EngineSettings.HAVENASK_BUILD_CONFIG_MAX_DOC_COUNT.get(
                indexSettings
            );
            bizConfig.cluster_config.cluster_name = indexName;
            bizConfig.cluster_config.table_name = indexName;
            bizConfig.wal_config.sink.queue_name = indexName;
            bizConfig.wal_config.sink.queue_size = String.valueOf(EngineSettings.HAVENASK_WAL_CONFIG_SINK_QUEUE_SIZE.get(indexSettings));
            if (EngineSettings.HAVENASK_HASH_MODE_HASH_FIELD.exists(indexSettings)) {
                bizConfig.cluster_config.hash_mode.hash_field = EngineSettings.HAVENASK_HASH_MODE_HASH_FIELD.get(indexSettings);
            }
            // bizConfig.realtime = true;//EngineSettings.HAVENASK_REALTIME_ENABLE.get(indexSettings);

            Files.write(
                clusterConfigPath,
                bizConfig.toString().getBytes(StandardCharsets.UTF_8),
                StandardOpenOption.CREATE,
                StandardOpenOption.TRUNCATE_EXISTING
            );
        }
    }

    private Schema generateSchema(String version) throws IOException {
        SchemaGenerator schemaGenerator = new SchemaGenerator();
        Schema schema = schemaGenerator.getSchema(indexName, indexSettings, mapperService);
        Path schemaPath = configPath.resolve(version).resolve(SCHEMAS_DIR).resolve(indexName + SCHEMAS_FILE_SUFFIX);

        String schemaJson = EngineSettings.HAVENASK_SCHEMA_JSON.get(indexSettings);
        if (schemaJson != null && !schemaJson.equals("")) {
<<<<<<< HEAD
            String schemaJsonStr = generateSchemaJsonStr(indexName, schemaJson);

=======
>>>>>>> 498b97f9
            Files.write(
                schemaPath,
                schemaJsonStr.getBytes(StandardCharsets.UTF_8),
                StandardOpenOption.CREATE,
                StandardOpenOption.TRUNCATE_EXISTING
            );
        } else {
            Files.write(
                schemaPath,
                schema.toString().getBytes(StandardCharsets.UTF_8),
                StandardOpenOption.CREATE,
                StandardOpenOption.TRUNCATE_EXISTING
            );
        }

        return schema;
    }

    private void generateDataTable(Schema schema, String version) throws IOException {
        String dataTableJson = EngineSettings.HAVENASK_DATA_TABLE_JSON.get(indexSettings);
        Path dataTablePath = configPath.resolve(version).resolve(DATA_TABLES_DIR).resolve(indexName + DATA_TABLES_FILE_SUFFIX);
        if (dataTableJson != null && !dataTableJson.equals("")) {
            Files.write(
                dataTablePath,
                dataTableJson.getBytes(StandardCharsets.UTF_8),
                StandardOpenOption.CREATE,
                StandardOpenOption.TRUNCATE_EXISTING
            );
        } else {
            DataTable dataTable = new DataTable();
            ProcessorChainConfig processorChainConfig = new ProcessorChainConfig();
            processorChainConfig.clusters = List.of(indexName);
            if (schema != null && schema.getDupFields().size() > 0) {
                ProcessChain processChain = new ProcessChain();
                processChain.class_name = "DupFieldProcessor";
                processChain.parameters = new HashMap<>();
                schema.getDupFields().forEach((field) -> { processChain.parameters.put(SchemaGenerator.DUP_PREFIX + field, field); });
                processorChainConfig.document_processor_chain.add(processChain);
            }
            dataTable.processor_chain_config = List.of(processorChainConfig);

            Files.write(
                dataTablePath,
                dataTable.toString().getBytes(StandardCharsets.UTF_8),
                StandardOpenOption.CREATE,
                StandardOpenOption.TRUNCATE_EXISTING
            );
        }
    }

    private JSONObject mergeClusterJson(JSONObject clusterJson, JSONObject defaultClusterJson) {
        for (String key : defaultClusterJson.keySet()) {
            Object valueB = defaultClusterJson.get(key);
            if (clusterJson.containsKey(key)) {
                Object valueA = clusterJson.get(key);
                if (valueA instanceof JSONObject && valueB instanceof JSONObject) {
                    clusterJson.put(key, mergeClusterJson((JSONObject) valueA, (JSONObject) valueB));
                }
            } else {
                clusterJson.put(key, valueB);
            }
        }

        return clusterJson;
    }
}<|MERGE_RESOLUTION|>--- conflicted
+++ resolved
@@ -96,32 +96,7 @@
         String clusterJson = EngineSettings.HAVENASK_CLUSTER_JSON.get(indexSettings);
         Path clusterConfigPath = configPath.resolve(version).resolve(CLUSTER_DIR).resolve(indexName + CLUSTER_FILE_SUFFIX);
         if (clusterJson != null && !clusterJson.equals("")) {
-<<<<<<< HEAD
             String clusterJsonStr = generateClusterJsonStr(indexName, indexSettings, clusterJson);
-=======
-            ClusterJsonMinMustParams clusterJsonMinMustParams = new ClusterJsonMinMustParams();
-            clusterJsonMinMustParams.cluster_config.builder_rule_config.partition_count = indexSettings.getAsInt(
-                IndexMetadata.SETTING_NUMBER_OF_SHARDS,
-                1
-            );
-            clusterJsonMinMustParams.online_index_config.build_config.max_doc_count = EngineSettings.HAVENASK_BUILD_CONFIG_MAX_DOC_COUNT
-                .get(indexSettings);
-            clusterJsonMinMustParams.cluster_config.cluster_name = indexName;
-            clusterJsonMinMustParams.cluster_config.table_name = indexName;
-            clusterJsonMinMustParams.wal_config.sink.queue_name = indexName;
-            clusterJsonMinMustParams.wal_config.sink.queue_size = String.valueOf(
-                EngineSettings.HAVENASK_WAL_CONFIG_SINK_QUEUE_SIZE.get(indexSettings)
-            );
-            if (EngineSettings.HAVENASK_HASH_MODE_HASH_FIELD.exists(indexSettings)) {
-                clusterJsonMinMustParams.cluster_config.hash_mode.hash_field = EngineSettings.HAVENASK_HASH_MODE_HASH_FIELD.get(
-                    indexSettings
-                );
-            }
-            String defaultClusterJson = clusterJsonMinMustParams.toString();
-            String clusterJsonStr = JsonPrettyFormatter.toJsonString(
-                mergeClusterJson(JSONObject.parseObject(clusterJson), JSONObject.parseObject(defaultClusterJson))
-            );
->>>>>>> 498b97f9
 
             Files.write(
                 clusterConfigPath,
@@ -163,11 +138,8 @@
 
         String schemaJson = EngineSettings.HAVENASK_SCHEMA_JSON.get(indexSettings);
         if (schemaJson != null && !schemaJson.equals("")) {
-<<<<<<< HEAD
             String schemaJsonStr = generateSchemaJsonStr(indexName, schemaJson);
 
-=======
->>>>>>> 498b97f9
             Files.write(
                 schemaPath,
                 schemaJsonStr.getBytes(StandardCharsets.UTF_8),
