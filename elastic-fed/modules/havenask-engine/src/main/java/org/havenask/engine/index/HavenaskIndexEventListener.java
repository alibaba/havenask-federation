--- conflicted
+++ resolved
@@ -14,14 +14,11 @@
 
 package org.havenask.engine.index;
 
-<<<<<<< HEAD
 import java.io.IOException;
 import java.util.concurrent.locks.ReentrantReadWriteLock;
 
 import org.apache.logging.log4j.LogManager;
 import org.apache.logging.log4j.Logger;
-=======
->>>>>>> c9332376
 import org.havenask.HavenaskException;
 import org.havenask.engine.HavenaskEngineEnvironment;
 import org.havenask.engine.MetaDataSyncer;
@@ -31,8 +28,6 @@
 import org.havenask.index.IndexService;
 import org.havenask.index.shard.IndexEventListener;
 import org.havenask.index.shard.IndexShard;
-
-import java.io.IOException;
 
 public class HavenaskIndexEventListener implements IndexEventListener {
     private static final Logger LOGGER = LogManager.getLogger(HavenaskIndexEventListener.class);
@@ -46,19 +41,14 @@
     }
 
     @Override
-<<<<<<< HEAD
-    public void afterIndexShardCreated(IndexShard indexShard) {
-        String tableName = Utils.getHavenaskTableName(indexShard.shardId());
+    public void afterIndexCreated(IndexService indexService) {
+        String tableName = indexService.index().getName();
         ReentrantReadWriteLock indexLock = metaDataSyncer != null ? metaDataSyncer.getIndexLock(tableName) : null;
         if (indexLock != null) {
             // TODO:是否使用tryLock设置超时时间更好
             indexLock.writeLock().lock();
             LOGGER.debug("get lock while creating shard, table name :[{}]", tableName);
         }
-=======
-    public void afterIndexCreated(IndexService indexService) {
-        String tableName = indexService.index().getName();
->>>>>>> c9332376
         try {
             BizConfigGenerator.generateBiz(
                 tableName,
