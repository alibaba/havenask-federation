/*
 * Copyright (c) 2021, Alibaba Group;
 * Licensed under the Apache License, Version 2.0 (the "License");
 * you may not use this file except in compliance with the License.
 * You may obtain a copy of the License at
 *    http://www.apache.org/licenses/LICENSE-2.0
 * Unless required by applicable law or agreed to in writing, software
 * distributed under the License is distributed on an "AS IS" BASIS,
 * WITHOUT WARRANTIES OR CONDITIONS OF ANY KIND, either express or implied.
 * See the License for the specific language governing permissions and
 * limitations under the License.
 *
 */

package org.havenask.engine.search.dsl.plan;

import java.io.IOException;
import java.util.Map;
import java.util.Objects;

import org.havenask.action.search.SearchResponse;
import org.havenask.action.search.ShardSearchFailure;
import org.havenask.cluster.metadata.IndexMetadata;
import org.havenask.engine.search.action.TransportHavenaskSearchHelper;
import org.havenask.engine.search.dsl.DSLSession;
import org.havenask.engine.search.dsl.expression.SourceExpression;
import org.havenask.engine.search.internal.HavenaskScroll;
import org.havenask.search.SearchHits;
import org.havenask.search.aggregations.InternalAggregations;
import org.havenask.search.builder.SearchSourceBuilder;
import org.havenask.search.internal.InternalSearchResponse;

public class DSLExec implements Executable<SearchResponse> {
    private final SearchSourceBuilder dsl;
    private final SourceExpression sourceExpression;

    public DSLExec(SearchSourceBuilder dsl, HavenaskScroll havenaskScroll, int shardNum) {
        this.dsl = dsl;
        this.sourceExpression = new SourceExpression(dsl, havenaskScroll, shardNum);
    }

    @Override
    public SearchResponse execute(DSLSession session) throws IOException {
        // exec query
        SearchHits searchHits = SearchHits.empty();
        if (sourceExpression.size() > 0) {
            IndexMetadata indexMetadata = session.getIndexMetadata();
            Map<String, Object> indexMapping = indexMetadata.mapping() != null ? indexMetadata.mapping().getSourceAsMap() : null;
            QueryExec queryExec = new QueryExec(sourceExpression.getQuerySQLExpression(session.getIndex(), indexMapping));
            searchHits = queryExec.execute(session);
            if (Objects.nonNull(sourceExpression.getHavenaskScroll())) {
                int nextLastEmittedDocPos = searchHits.getHits().length - 1;
                if (nextLastEmittedDocPos >= 0) {
                    sourceExpression.setLastEmittedDocId(searchHits.getHits()[nextLastEmittedDocPos].getId());
                }
            }
        }

        // exec aggregation
        InternalAggregations aggregations = InternalAggregations.EMPTY;
        if (sourceExpression.getAggregationSQLExpressions(session.getIndex()).size() > 0) {
            AggExec aggExec = new AggExec(sourceExpression.getAggregationSQLExpressions(session.getIndex()));
            aggregations = aggExec.execute(session);
        }

        IndexMetadata indexMetadata = session.getIndexMetadata();

        // build scrollId
        String scrollId = null;
        if (Objects.nonNull(sourceExpression.getHavenaskScroll())) {
            HavenaskScroll havenaskScroll = sourceExpression.getHavenaskScroll();
            scrollId = TransportHavenaskSearchHelper.buildHavenaskScrollId(havenaskScroll.getNodeId(), session.getSessionId());
        }

        // build response
        InternalSearchResponse internalSearchResponse = new InternalSearchResponse(searchHits, aggregations, null, null, false, false, 1);
        return new SearchResponse(
<<<<<<< HEAD
            searchResponseSections,
            scrollId,
=======
            internalSearchResponse,
            null,
>>>>>>> 42f4d8a2
            indexMetadata.getNumberOfShards(),
            indexMetadata.getNumberOfShards(),
            0,
            session.getTook(),
            ShardSearchFailure.EMPTY_ARRAY,
            SearchResponse.Clusters.EMPTY
        );
    }
}<|MERGE_RESOLUTION|>--- conflicted
+++ resolved
@@ -75,13 +75,8 @@
         // build response
         InternalSearchResponse internalSearchResponse = new InternalSearchResponse(searchHits, aggregations, null, null, false, false, 1);
         return new SearchResponse(
-<<<<<<< HEAD
-            searchResponseSections,
+            internalSearchResponse,
             scrollId,
-=======
-            internalSearchResponse,
-            null,
->>>>>>> 42f4d8a2
             indexMetadata.getNumberOfShards(),
             indexMetadata.getNumberOfShards(),
             0,
