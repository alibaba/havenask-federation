/*
 * Copyright (c) 2021, Alibaba Group;
 * Licensed under the Apache License, Version 2.0 (the "License");
 * you may not use this file except in compliance with the License.
 * You may obtain a copy of the License at
 *    http://www.apache.org/licenses/LICENSE-2.0
 * Unless required by applicable law or agreed to in writing, software
 * distributed under the License is distributed on an "AS IS" BASIS,
 * WITHOUT WARRANTIES OR CONDITIONS OF ANY KIND, either express or implied.
 * See the License for the specific language governing permissions and
 * limitations under the License.
 *
 */

package org.havenask.engine.rpc.http;

import com.alibaba.fastjson.JSONObject;
import okhttp3.HttpUrl;
import okhttp3.Request;
import okhttp3.Response;
import org.apache.logging.log4j.LogManager;
import org.apache.logging.log4j.Logger;
import org.havenask.engine.rpc.QrsClient;
import org.havenask.engine.rpc.QrsSqlRequest;
import org.havenask.engine.rpc.QrsSqlResponse;
import org.havenask.engine.rpc.SqlClientInfoResponse;

import java.io.IOException;
<<<<<<< HEAD
import java.security.AccessController;
import java.security.PrivilegedAction;
=======
>>>>>>> 9676d5c5

public class QrsHttpClient extends HavenaskHttpClient implements QrsClient {
    private static final Logger logger = LogManager.getLogger(QrsHttpClient.class);
    private static final String SQL_URL = "/sql";
    private static final String SQL_TABLE_INFO_URL = "/sqlClientInfo";

    public QrsHttpClient(int port) {
        super(port);
    }

    @Override
    public QrsSqlResponse executeSql(QrsSqlRequest qrsSqlRequest) throws IOException {
        long start = System.currentTimeMillis();
        HttpUrl.Builder urlBuilder = HttpUrl.parse(url + SQL_URL).newBuilder();
        String query = qrsSqlRequest.getSql();
        if (qrsSqlRequest.getKvpair() != null) {
            query += "&&kvpair=" + qrsSqlRequest.getKvpair();
        }
        urlBuilder.addQueryParameter("query", query);
        String url = urlBuilder.build().toString();
        Request request = new Request.Builder().url(url).build();
<<<<<<< HEAD
        Response response = AccessController.doPrivileged((PrivilegedAction<Response>) () -> {
            try {
                return client.newCall(request).execute();
            } catch (IOException e) {
                throw new RuntimeException(e);
            }
        });
=======
        Response response = client.newCall(request).execute();
        long end = System.currentTimeMillis();
        logger.debug("execute sql: {} cost: {} ms", url, end - start);
>>>>>>> 9676d5c5
        return new QrsSqlResponse(response.body().string(), response.code());
    }

    @Override
    public SqlClientInfoResponse executeSqlClientInfo() throws IOException {
        HttpUrl.Builder urlBuilder = HttpUrl.parse(url + SQL_TABLE_INFO_URL).newBuilder();
        String url = urlBuilder.build().toString();
        Request request = new Request.Builder().url(url).build();
        Response response = AccessController.doPrivileged((PrivilegedAction<Response>) () -> {
            try {
                return client.newCall(request).execute();
            } catch (IOException e) {
                throw new RuntimeException(e);
            }
        });
        String responseStr = response.body().string();
        JSONObject jsonObject = JSONObject.parseObject(responseStr);
        int errorCode = -1;
        String errorMessage = "execute sql client info api failed";
        JSONObject result = null;
        if (jsonObject.containsKey("error_code")) {
            errorCode = (int) jsonObject.get("error_code");
        }
        if (jsonObject.containsKey("error_message")) {
            errorMessage = (String) jsonObject.get("error_message");
        }
        if (jsonObject.containsKey("result")) {
            result = jsonObject.getJSONObject("result");
        }
        if (errorCode != 0) {
            return new SqlClientInfoResponse(errorMessage, errorCode);
        }
        return new SqlClientInfoResponse(result);
    }
}<|MERGE_RESOLUTION|>--- conflicted
+++ resolved
@@ -26,11 +26,8 @@
 import org.havenask.engine.rpc.SqlClientInfoResponse;
 
 import java.io.IOException;
-<<<<<<< HEAD
 import java.security.AccessController;
 import java.security.PrivilegedAction;
-=======
->>>>>>> 9676d5c5
 
 public class QrsHttpClient extends HavenaskHttpClient implements QrsClient {
     private static final Logger logger = LogManager.getLogger(QrsHttpClient.class);
@@ -52,7 +49,6 @@
         urlBuilder.addQueryParameter("query", query);
         String url = urlBuilder.build().toString();
         Request request = new Request.Builder().url(url).build();
-<<<<<<< HEAD
         Response response = AccessController.doPrivileged((PrivilegedAction<Response>) () -> {
             try {
                 return client.newCall(request).execute();
@@ -60,11 +56,8 @@
                 throw new RuntimeException(e);
             }
         });
-=======
-        Response response = client.newCall(request).execute();
         long end = System.currentTimeMillis();
         logger.debug("execute sql: {} cost: {} ms", url, end - start);
->>>>>>> 9676d5c5
         return new QrsSqlResponse(response.body().string(), response.code());
     }
 
