--- conflicted
+++ resolved
@@ -429,7 +429,6 @@
         return qrsHttpPort;
     }
 
-<<<<<<< HEAD
     /**
      * @return qrs启动的tcp port
      */
@@ -437,24 +436,6 @@
         return qrsTcpPort;
     }
 
-    public void startBsJob(String indexName, String realtimeInfo) {
-        if (isDataNode && running) {
-            // 启动bs job
-            final String finalStartBsJobCommand = startBsJobCommand + " " + indexName + " '" + realtimeInfo + "'";
-            runCommand(finalStartBsJobCommand, commandTimeout);
-        }
-    }
-
-    public void startBsJob(String indexName) {
-        if (isDataNode && running) {
-            // 启动bs job
-            final String finalStartBsJobCommand = startBsJobCommand + " " + indexName;
-            runCommand(finalStartBsJobCommand, commandTimeout);
-        }
-    }
-
-=======
->>>>>>> 90eeb843
     public long getTableSize(Path tablePath) {
         if (isDataNode) {
             // 获取table size, 获取的size大小单位是KB
