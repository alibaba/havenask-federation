/*
 * Copyright (c) 2021, Alibaba Group;
 * Licensed under the Apache License, Version 2.0 (the "License");
 * you may not use this file except in compliance with the License.
 * You may obtain a copy of the License at
 *    http://www.apache.org/licenses/LICENSE-2.0
 * Unless required by applicable law or agreed to in writing, software
 * distributed under the License is distributed on an "AS IS" BASIS,
 * WITHOUT WARRANTIES OR CONDITIONS OF ANY KIND, either express or implied.
 * See the License for the specific language governing permissions and
 * limitations under the License.
 *
 */

package org.havenask.engine.index.engine;

import java.io.IOException;

import org.havenask.engine.index.mapper.DenseVectorFieldMapper;
import org.havenask.engine.index.query.ProximaQueryBuilder;
import org.havenask.index.mapper.MapperService;
import org.havenask.index.query.MatchAllQueryBuilder;
import org.havenask.index.query.MatchQueryBuilder;
import org.havenask.index.query.QueryBuilder;
import org.havenask.index.query.TermQueryBuilder;
import org.havenask.search.builder.KnnSearchBuilder;
import org.havenask.search.builder.SearchSourceBuilder;

public class QueryTransformer {
    public static String toSql(String table, SearchSourceBuilder dsl, MapperService mapperService) throws IOException {
        StringBuilder sqlQuery = new StringBuilder();
        QueryBuilder queryBuilder = dsl.query();
        StringBuilder where = new StringBuilder();
        StringBuilder selectParams = new StringBuilder();
        StringBuilder orderBy = new StringBuilder();

        selectParams.append(" _id");

        if (dsl.knnSearch().size() > 0) {
            where.append(" where ");
            boolean first = true;
            for (KnnSearchBuilder knnSearchBuilder : dsl.knnSearch()) {
                if (knnSearchBuilder.getFilterQueries().size() > 0 || knnSearchBuilder.getSimilarity() != null) {
                    throw new IOException("unsupported knn parameter: " + dsl);
                }

                if (false == first) {
                    where.append(" or ");
                    selectParams.append(" + ");
                }

                if (first) {
                    first = false;
                    selectParams.append(", (");
                }
                String fieldName = knnSearchBuilder.getField();

                DenseVectorFieldMapper.Similarity similarity = ((DenseVectorFieldMapper) mapperService.documentMapper()
                    .mappers()
                    .getMapper(fieldName)).getSimilarity();
                checkVectorMagnitude(similarity, computeSquaredMagnitude(knnSearchBuilder.getQueryVector()));

                selectParams.append(getScoreComputeStr(fieldName, similarity));

                where.append("MATCHINDEX('" + fieldName + "', '");
                for (int i = 0; i < knnSearchBuilder.getQueryVector().length; i++) {
                    where.append(knnSearchBuilder.getQueryVector()[i]);
                    if (i < knnSearchBuilder.getQueryVector().length - 1) {
                        where.append(",");
                    }
                }
                where.append("&n=" + knnSearchBuilder.k() + "')");
            }
            selectParams.append(") as _score");
            orderBy.append(" order by _score desc");
        } else if (queryBuilder != null) {
            if (queryBuilder instanceof MatchAllQueryBuilder) {} else if (queryBuilder instanceof ProximaQueryBuilder) {
                ProximaQueryBuilder<?> proximaQueryBuilder = (ProximaQueryBuilder<?>) queryBuilder;
                String fieldName = proximaQueryBuilder.getFieldName();

                DenseVectorFieldMapper.Similarity similarity = ((DenseVectorFieldMapper) mapperService.documentMapper()
                    .mappers()
                    .getMapper(fieldName)).getSimilarity();
                checkVectorMagnitude(similarity, computeSquaredMagnitude(proximaQueryBuilder.getVector()));

                selectParams.append(", ").append(getScoreComputeStr(fieldName, similarity)).append(" as _score");
                where.append(" where MATCHINDEX('" + proximaQueryBuilder.getFieldName() + "', '");
                for (int i = 0; i < proximaQueryBuilder.getVector().length; i++) {

                    where.append(proximaQueryBuilder.getVector()[i]);
                    if (i < proximaQueryBuilder.getVector().length - 1) {
                        where.append(",");
                    }
                }
                where.append("&n=" + proximaQueryBuilder.getSize() + "')");
                orderBy.append(" order by _score desc");
            } else if (queryBuilder instanceof TermQueryBuilder) {
                TermQueryBuilder termQueryBuilder = (TermQueryBuilder) queryBuilder;
                where.append(" where " + termQueryBuilder.fieldName() + "='" + termQueryBuilder.value() + "'");
            } else if (queryBuilder instanceof MatchQueryBuilder) {
                MatchQueryBuilder matchQueryBuilder = (MatchQueryBuilder) queryBuilder;
                where.append(" where MATCHINDEX('" + matchQueryBuilder.fieldName() + "', '" + matchQueryBuilder.value() + "')");
            } else {
                throw new IOException("unsupported DSL: " + dsl);
            }
        }
        sqlQuery.append("select").append(selectParams).append(" from ").append(table);
        sqlQuery.append(where).append(orderBy);
        int size = 0;
        if (dsl.size() >= 0) {
            size += dsl.size();
            if (dsl.from() >= 0) {
                size += dsl.from();
            }
        }

        if (size > 0) {
            sqlQuery.append(" limit " + size);
        }
        return sqlQuery.toString();
    }

    private static String getScoreComputeStr(String fieldName, DenseVectorFieldMapper.Similarity similarity) throws IOException {
        StringBuilder scoreComputeStr = new StringBuilder();
        if (similarity != null && similarity == DenseVectorFieldMapper.Similarity.L2_NORM) {
            // e.g. "(1/(1+vecscore('fieldName')))"
<<<<<<< HEAD
            scoreComputeStr.append("(1/(").append("1+vectorscore('").append(fieldName).append("')))");
=======
            scoreComputeStr.append("(1/(").append("1+vector_score('").append(fieldName).append("')))");
>>>>>>> c3844d57
        } else if (similarity != null && similarity == DenseVectorFieldMapper.Similarity.DOT_PRODUCT) {
            // e.g. "((1+vecscore('fieldName'))/2)"
            scoreComputeStr.append("((1+vector_score('").append(fieldName).append("'))/2)");
        } else {
            throw new IOException("unsupported similarity: " + similarity);
        }
        return scoreComputeStr.toString();
    }

    private static float computeSquaredMagnitude(float[] queryVector) {
        float squaredMagnitude = 0;
        for (int i = 0; i < queryVector.length; i++) {
            squaredMagnitude += queryVector[i] * queryVector[i];
        }
        return squaredMagnitude;
    }

    private static void checkVectorMagnitude(DenseVectorFieldMapper.Similarity similarity, float squaredMagnitude) {
        if (similarity == DenseVectorFieldMapper.Similarity.DOT_PRODUCT && Math.abs(squaredMagnitude - 1.0f) > 1e-4f) {
            throw new IllegalArgumentException(
                "The ["
                    + DenseVectorFieldMapper.Similarity.DOT_PRODUCT.getValue()
                    + "] "
                    + "similarity can only be used with unit-length vectors."
            );
        }
    }
}<|MERGE_RESOLUTION|>--- conflicted
+++ resolved
@@ -124,11 +124,7 @@
         StringBuilder scoreComputeStr = new StringBuilder();
         if (similarity != null && similarity == DenseVectorFieldMapper.Similarity.L2_NORM) {
             // e.g. "(1/(1+vecscore('fieldName')))"
-<<<<<<< HEAD
-            scoreComputeStr.append("(1/(").append("1+vectorscore('").append(fieldName).append("')))");
-=======
             scoreComputeStr.append("(1/(").append("1+vector_score('").append(fieldName).append("')))");
->>>>>>> c3844d57
         } else if (similarity != null && similarity == DenseVectorFieldMapper.Similarity.DOT_PRODUCT) {
             // e.g. "((1+vecscore('fieldName'))/2)"
             scoreComputeStr.append("((1+vector_score('").append(fieldName).append("'))/2)");
