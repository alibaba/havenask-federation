--- conflicted
+++ resolved
@@ -124,13 +124,8 @@
         StringBuilder scoreComputeStr = new StringBuilder();
         if (similarity != null && similarity == DenseVectorFieldMapper.Similarity.L2_NORM) {
             // e.g. "(1/(1+vecscore('fieldName')))"
-<<<<<<< HEAD
             scoreComputeStr.append("(1/(").append("1+vector_score('").append(fieldName).append("')))");
-        } else if (similarity != null && similarity.equals("dot_product")) {
-=======
-            scoreComputeStr.append("(1/(").append("1+vectorscore('").append(fieldName).append("')))");
         } else if (similarity != null && similarity == DenseVectorFieldMapper.Similarity.DOT_PRODUCT) {
->>>>>>> a80a9626
             // e.g. "((1+vecscore('fieldName'))/2)"
             scoreComputeStr.append("((1+vector_score('").append(fieldName).append("'))/2)");
         } else {
