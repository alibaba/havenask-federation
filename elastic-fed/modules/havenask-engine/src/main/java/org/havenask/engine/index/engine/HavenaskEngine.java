--- conflicted
+++ resolved
@@ -118,12 +118,8 @@
 
 public class HavenaskEngine extends InternalEngine {
 
-<<<<<<< HEAD
     public static final String STACK_ORIGIN = "stack";
 
-    private final HavenaskClient searcherHttpClient;
-=======
->>>>>>> f54dd23d
     private final Client client;
     private final SearcherArpcClient searcherClient;
     private final HavenaskEngineEnvironment env;
@@ -153,14 +149,8 @@
     ) {
         super(engineConfig);
 
-<<<<<<< HEAD
-        this.searcherHttpClient = searcherHttpClient;
         this.client = new OriginSettingClient(client, STACK_ORIGIN);
-        this.searcherClient = searcherClient;
-=======
-        this.client = client;
         this.searcherClient = new SearcherArpcClient(searcherPort);
->>>>>>> f54dd23d
         this.env = env;
         this.nativeProcessControlService = nativeProcessControlService;
         this.metaDataSyncer = metaDataSyncer;
