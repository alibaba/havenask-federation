/*
 * Copyright (c) 2021, Alibaba Group;
 * Licensed under the Apache License, Version 2.0 (the "License");
 * you may not use this file except in compliance with the License.
 * You may obtain a copy of the License at
 *    http://www.apache.org/licenses/LICENSE-2.0
 * Unless required by applicable law or agreed to in writing, software
 * distributed under the License is distributed on an "AS IS" BASIS,
 * WITHOUT WARRANTIES OR CONDITIONS OF ANY KIND, either express or implied.
 * See the License for the specific language governing permissions and
 * limitations under the License.
 *
 */

package org.havenask.engine.index.engine;

import static org.havenask.engine.search.rest.RestHavenaskSqlAction.SQL_DATABASE;

import java.io.Closeable;
import java.io.IOException;
import java.io.UncheckedIOException;
import java.nio.charset.StandardCharsets;
import java.security.AccessController;
import java.security.PrivilegedAction;
import java.util.Arrays;
import java.util.HashMap;
import java.util.Iterator;
import java.util.Locale;
import java.util.Map;
import java.util.Objects;
import java.util.Optional;
import java.util.function.BiFunction;
import java.util.function.Function;
import java.util.function.LongConsumer;
import java.util.function.LongSupplier;

import javax.management.MBeanTrustPermission;

import org.apache.kafka.clients.admin.AdminClient;
import org.apache.kafka.clients.admin.DescribeTopicsResult;
import org.apache.kafka.clients.admin.KafkaAdminClient;
import org.apache.kafka.clients.admin.TopicDescription;
import org.apache.kafka.clients.producer.KafkaProducer;
import org.apache.kafka.clients.producer.ProducerConfig;
import org.apache.kafka.clients.producer.ProducerRecord;
import org.apache.kafka.common.serialization.StringSerializer;
import org.apache.logging.log4j.LogManager;
import org.apache.logging.log4j.Logger;
import org.apache.logging.log4j.message.ParameterizedMessage;
import org.apache.lucene.index.IndexReader;
import org.apache.lucene.index.IndexableField;
import org.apache.lucene.search.QueryCache;
import org.apache.lucene.search.QueryCachingPolicy;
import org.apache.lucene.search.ReferenceManager;
import org.apache.lucene.search.similarities.Similarity;
import org.apache.lucene.store.AlreadyClosedException;
import org.apache.lucene.util.BytesRef;
import org.havenask.HavenaskException;
import org.havenask.action.bulk.BackoffPolicy;
import org.havenask.client.Client;
import org.havenask.common.Nullable;
import org.havenask.common.bytes.BytesArray;
import org.havenask.common.bytes.BytesReference;
import org.havenask.common.collect.Tuple;
import org.havenask.common.lucene.index.HavenaskDirectoryReader;
import org.havenask.common.lucene.uid.VersionsAndSeqNoResolver.DocIdAndVersion;
import org.havenask.common.metrics.CounterMetric;
import org.havenask.common.settings.Settings;
import org.havenask.common.unit.TimeValue;
import org.havenask.common.util.SingleObjectCache;
import org.havenask.common.xcontent.XContentHelper;
import org.havenask.engine.HavenaskEngineEnvironment;
import org.havenask.engine.MetaDataSyncer;
import org.havenask.engine.NativeProcessControlService;
import org.havenask.engine.index.mapper.VectorField;
import org.havenask.engine.rpc.HavenaskClient;
import org.havenask.engine.rpc.SearcherClient;
import org.havenask.engine.rpc.TargetInfo;
import org.havenask.engine.rpc.WriteRequest;
import org.havenask.engine.rpc.WriteResponse;
import org.havenask.engine.search.action.HavenaskSqlAction;
import org.havenask.engine.search.action.HavenaskSqlRequest;
import org.havenask.engine.search.action.HavenaskSqlResponse;
import org.havenask.engine.util.JsonPrettyFormatter;
import org.havenask.engine.util.RangeUtil;
import org.havenask.engine.util.Utils;
import org.havenask.index.engine.Engine;
import org.havenask.index.engine.EngineConfig;
import org.havenask.index.engine.EngineException;
import org.havenask.index.engine.InternalEngine;
import org.havenask.index.engine.TranslogLeafReader;
import org.havenask.index.mapper.IdFieldMapper;
import org.havenask.index.mapper.ParseContext;
import org.havenask.index.mapper.ParsedDocument;
import org.havenask.index.mapper.SourceFieldMapper;
import org.havenask.index.mapper.Uid;
import org.havenask.index.seqno.SequenceNumbers;
import org.havenask.index.shard.DocsStats;
import org.havenask.index.shard.ShardId;
import org.havenask.index.translog.Translog;
import org.havenask.index.translog.TranslogConfig;
import org.havenask.index.translog.TranslogDeletionPolicy;
import org.havenask.search.DefaultSearchContext;
import org.havenask.search.internal.ContextIndexSearcher;

import com.alibaba.fastjson.JSONArray;
import com.alibaba.fastjson.JSONObject;

import suez.service.proto.ErrorCode;

public class HavenaskEngine extends InternalEngine {

    private final HavenaskClient searcherHttpClient;
    private final Client client;
    private final SearcherClient searcherClient;
    private final HavenaskEngineEnvironment env;
    private final NativeProcessControlService nativeProcessControlService;
    private final MetaDataSyncer metaDataSyncer;
    private final ShardId shardId;
    private final String tableName;
    private final boolean realTimeEnable;
    private final String kafkaTopic;
    private int kafkaPartition;
    private KafkaProducer<String, String> producer = null;
    private volatile HavenaskCommitInfo lastCommitInfo = null;
    private CheckpointCalc checkpointCalc = null;
    private final String partitionName;
    private final SingleObjectCache<DocsStats> docsStatsCache;
    private final CounterMetric numDocDeletes = new CounterMetric();
    private final CounterMetric numDocIndexes = new CounterMetric();

    public HavenaskEngine(
        EngineConfig engineConfig,
        HavenaskClient searcherHttpClient,
        Client client,
        SearcherClient searcherClient,
        HavenaskEngineEnvironment env,
        NativeProcessControlService nativeProcessControlService,
        MetaDataSyncer metaDataSyncer
    ) {
        super(engineConfig);

        this.searcherHttpClient = searcherHttpClient;
        this.client = client;
        this.searcherClient = searcherClient;
        this.env = env;
        this.nativeProcessControlService = nativeProcessControlService;
        this.metaDataSyncer = metaDataSyncer;
        this.shardId = engineConfig.getShardId();
        this.tableName = Utils.getHavenaskTableName(shardId);
        this.partitionName = RangeUtil.getRangePartition(engineConfig.getIndexSettings().getNumberOfShards(), shardId.id());
        this.realTimeEnable = EngineSettings.HAVENASK_REALTIME_ENABLE.get(engineConfig.getIndexSettings().getSettings());
        this.kafkaTopic = realTimeEnable
            ? EngineSettings.HAVENASK_REALTIME_TOPIC_NAME.get(engineConfig.getIndexSettings().getSettings())
            : null;
        try {
            this.producer = realTimeEnable ? initKafkaProducer(engineConfig.getIndexSettings().getSettings()) : null;
            this.kafkaPartition = realTimeEnable ? getKafkaPartition(engineConfig.getIndexSettings().getSettings(), kafkaTopic) : -1;
        } catch (Exception e) {
            if (realTimeEnable && producer != null) {
                producer.close();
            }
            failEngine("init kafka producer failed", e);
            throw new EngineException(shardId, "init kafka producer failed", e);
        }

        long commitTimestamp = getLastCommittedSegmentInfos().userData.containsKey(HavenaskCommitInfo.COMMIT_TIMESTAMP_KEY)
            ? Long.valueOf(getLastCommittedSegmentInfos().userData.get(HavenaskCommitInfo.COMMIT_TIMESTAMP_KEY))
            : -1L;
        long commitVersion = getLastCommittedSegmentInfos().userData.containsKey(HavenaskCommitInfo.COMMIT_VERSION_KEY)
            ? Long.valueOf(getLastCommittedSegmentInfos().userData.get(HavenaskCommitInfo.COMMIT_VERSION_KEY))
            : 0;
        long commitCheckpoint = getLastCommittedSegmentInfos().userData.containsKey(SequenceNumbers.LOCAL_CHECKPOINT_KEY)
            ? Long.valueOf(getLastCommittedSegmentInfos().userData.get(SequenceNumbers.LOCAL_CHECKPOINT_KEY))
            : -1L;
        this.lastCommitInfo = new HavenaskCommitInfo(commitTimestamp, commitVersion, commitCheckpoint);
        this.checkpointCalc = new CheckpointCalc();
        if (commitTimestamp >= 0 && commitCheckpoint >= 0) {
            this.checkpointCalc.addCheckpoint(commitTimestamp, commitCheckpoint);
        }
        logger.info(
            "havenask engine init, shardId: {}, commitTimestamp: {}, commitVersion: {}, commitCheckpoint: {}",
            shardId,
            commitTimestamp,
            commitVersion,
            commitCheckpoint
        );

        // 加载配置表
        try {
            metaDataSyncer.setSearcherPendingSync();
            checkTableStatus();
        } catch (IOException e) {
            logger.error(() -> new ParameterizedMessage("shard [{}] activeTable exception", engineConfig.getShardId()), e);
            failEngine("active havenask table failed", e);
            throw new EngineException(shardId, "active havenask table failed", e);
        }

        nativeProcessControlService.addHavenaskEngine(this);
        final TimeValue refreshInterval = engineConfig.getIndexSettings().getRefreshInterval();
        docsStatsCache = new SingleObjectCache<>(refreshInterval, new DocsStats()) {
            private long lastRefreshTime = 0;
            private long indexes = 0;
            private long deletes = 0;

            @Override
            protected DocsStats refresh() {
                indexes = numDocIndexes.count();
                deletes = numDocDeletes.count();
                lastRefreshTime = lastCommitInfo.getCommitTimestamp();
                return getDocStats();
            }

            @Override
            protected boolean needsRefresh() {
                if (super.needsRefresh() == false) {
                    return false;
                }

                if (indexes != numDocIndexes.count()) {
                    return true;
                }

                if (deletes != numDocDeletes.count()) {
                    return true;
                }

                if (lastRefreshTime != lastCommitInfo.getCommitTimestamp()) {
                    return true;
                }

                return false;
            }
        };
    }

    static KafkaProducer<String, String> initKafkaProducer(Settings settings) {
        Map<String, Object> props = new HashMap<>();
        props.put(ProducerConfig.BOOTSTRAP_SERVERS_CONFIG, EngineSettings.HAVENASK_REALTIME_BOOTSTRAP_SERVERS.get(settings));
        props.put(ProducerConfig.KEY_SERIALIZER_CLASS_CONFIG, StringSerializer.class.getName());
        props.put(ProducerConfig.VALUE_SERIALIZER_CLASS_CONFIG, StringSerializer.class.getName());
        Thread.currentThread().setContextClassLoader(null);
        return AccessController.doPrivileged(
            (PrivilegedAction<KafkaProducer<String, String>>) () -> { return new KafkaProducer<>(props); },
            AccessController.getContext(),
            new MBeanTrustPermission("register")
        );
    }

    @Override
    public void close() throws IOException {
        super.close();
        logger.info("[{}] close havenask engine", shardId);
        if (realTimeEnable && producer != null) {
            producer.close();
        }

        nativeProcessControlService.removeHavenaskEngine(this);
    }

    /**
     * 获取kafka topic partition数量
     *
     * @param settings   settings
     * @param kafkaTopic kafkaTopic name
     * @return partition数量
     */
    static int getKafkaPartition(Settings settings, String kafkaTopic) {
        Map<String, Object> props = new HashMap<>();
        props.put(ProducerConfig.BOOTSTRAP_SERVERS_CONFIG, EngineSettings.HAVENASK_REALTIME_BOOTSTRAP_SERVERS.get(settings));
        try (
            AdminClient adminClient = AccessController.doPrivileged((PrivilegedAction<AdminClient>) () -> KafkaAdminClient.create(props))
        ) {
            DescribeTopicsResult result = adminClient.describeTopics(Arrays.asList(kafkaTopic));
            Map<String, TopicDescription> topicDescriptionMap = null;
            try {
                topicDescriptionMap = result.all().get();
            } catch (Exception e) {
                throw new HavenaskException("get kafka partition exception", e);
            }
            TopicDescription topicDescription = topicDescriptionMap.get(kafkaTopic);

            return topicDescription.partitions().size();
        }
    }

    private void checkTableStatus() throws IOException {
        long timeout = 60000;
        long sleepInterval = 1000;
        String partitionId = RangeUtil.getRangeName(engineConfig.getIndexSettings().getNumberOfShards(), shardId.id());
        while (timeout > 0) {
            try {
                TargetInfo targetInfo = metaDataSyncer.getSearcherTargetInfo();
                if (targetInfo == null || false == targetInfo.table_info.containsKey(tableName)) {
                    throw new IOException("havenask table not found in searcher");
                }

                TargetInfo.TableInfo tableInfo = null;
                int maxGeneration = -1;
                for (Map.Entry<String, TargetInfo.TableInfo> entry : targetInfo.table_info.get(tableName).entrySet()) {
                    String k = entry.getKey();
                    TargetInfo.TableInfo v = entry.getValue();
                    if (Integer.valueOf(k) > maxGeneration) {
                        tableInfo = v;
                    }
                }

                if (tableInfo == null || false == tableInfo.partitions.containsKey(partitionId)) {
                    throw new IOException("havenask partition not found in searcher");
                }

                return;
            } catch (Exception e) {
                logger.debug(
                    () -> new ParameterizedMessage("shard [{}] checkTableStatus exception, waiting for retry", engineConfig.getShardId()),
                    e
                );
                timeout -= sleepInterval;
                try {
                    Thread.sleep(sleepInterval);
                } catch (InterruptedException ex) {
                    throw new IOException("shard [" + engineConfig.getShardId() + "] check havenask table status interrupted", ex);
                }
            }
        }

        if (timeout <= 0) {
            throw new IOException("shard [" + engineConfig.getShardId() + "] check havenask table status timeout");
        }
    }

    /**
     * convert lucene fields to indexlib fields.
     */
    static Map<String, String> toHaIndex(ParsedDocument parsedDocument) throws IOException {
        Map<String, String> haDoc = new HashMap<>();
        haDoc.put("_id", parsedDocument.id());
        if (parsedDocument.routing() != null) {
            haDoc.put("_routing", parsedDocument.routing());
        }
        if (parsedDocument.rootDoc() == null) {
            return haDoc;
        }
        ParseContext.Document rootDoc = parsedDocument.rootDoc();
        for (IndexableField field : rootDoc.getFields()) {
            String fieldName = field.name();
            if (haDoc.containsKey(fieldName) || fieldName.contains(".")) {
                continue;
            }

            // for string or number
            String stringVal = field.stringValue();
            if (Objects.isNull(stringVal)) {
                stringVal = Optional.ofNullable(field.numericValue()).map(Number::toString).orElse(null);
            }

            if (Objects.nonNull(stringVal)) {
                haDoc.put(field.name(), stringVal);
                continue;
            }

            BytesRef binaryVal = field.binaryValue();
            if (binaryVal == null) {
                throw new IOException("invalid field value!");
            }
            if (field.name().equals(IdFieldMapper.NAME)) {
                haDoc.put(field.name(), Uid.decodeId(binaryVal.bytes));
            } else if (field.name().equals(SourceFieldMapper.NAME)) {
                BytesReference bytes = new BytesArray(binaryVal);
                String src = XContentHelper.convertToJson(bytes, false, parsedDocument.getXContentType());
                haDoc.put(field.name(), src);
            } else if (field instanceof VectorField) {
                VectorField vectorField = (VectorField) field;
                float[] array = (float[]) VectorField.readValue(vectorField.binaryValue().bytes);
                int iMax = array.length - 1;
                StringBuilder b = new StringBuilder();
                for (int i = 0;; i++) {
                    b.append(array[i]);
                    if (i == iMax) {
                        break;
                    }
                    b.append(",");
                }
                haDoc.put(field.name(), b.toString());
            } else { // TODO other special fields support.
                haDoc.put(field.name(), binaryVal.utf8ToString());
            }
        }

        return haDoc;
    }

    /**
     * build producer record
     */
    static ProducerRecord<String, String> buildProducerRecord(
        String id,
        Operation.TYPE type,
        String topicName,
        int topicPartition,
        Map<String, String> haDoc
    ) {
        StringBuilder message = new StringBuilder();
        switch (type) {
            case INDEX:
                message.append("CMD=add\u001F\n");
                break;
            case DELETE:
                message.append("CMD=delete\u001F\n");
                break;
            default:
                throw new IllegalArgumentException("invalid operation type!");
        }

        for (Map.Entry<String, String> entry : haDoc.entrySet()) {
            message.append(entry.getKey()).append("=").append(entry.getValue()).append("\u001F\n");
        }
        message.append("\u001E\n");
        long hashId = HashAlgorithm.getHashId(id);
        long partition = HashAlgorithm.getPartitionId(hashId, topicPartition);

        return new ProducerRecord<>(topicName, (int) partition, id, message.toString());
    }

    static WriteRequest buildWriteRequest(String table, String id, Operation.TYPE type, Map<String, String> haDoc) {
        StringBuilder message = new StringBuilder();
        switch (type) {
            case INDEX:
                message.append("CMD=add\u001F\n");
                break;
            case DELETE:
                message.append("CMD=delete\u001F\n");
                break;
            default:
                throw new IllegalArgumentException("invalid operation type!");
        }

        for (Map.Entry<String, String> entry : haDoc.entrySet()) {
            message.append(entry.getKey()).append("=").append(entry.getValue()).append("\u001F\n");
        }
        message.append("\u001E\n");
        long hashId = HashAlgorithm.getHashId(id);
        return new WriteRequest(table, (int) hashId, message.toString());
    }

    @Override
    protected boolean assertSearcherIsWarmedUp(String source, SearcherScope scope) {
        // for havenask we don't need to care about "externalReaderManager.isWarmedup"
        return true;
    }

    @Override
    protected IndexResult indexIntoLucene(Index index, IndexingStrategy plan) throws IOException {
        long start = System.nanoTime();
        index.parsedDoc().updateSeqID(index.seqNo(), index.primaryTerm());
        index.parsedDoc().version().setLongValue(plan.versionForIndexing);
        Map<String, String> haDoc = toHaIndex(index.parsedDoc());
        if (realTimeEnable) {
            ProducerRecord<String, String> record = buildProducerRecord(
                index.id(),
                index.operationType(),
                kafkaTopic,
                kafkaPartition,
                haDoc
            );
            try {
                producer.send(record).get();
            } catch (Exception e) {
                throw new HavenaskException("havenask realtime index exception", e);
            }
            return new IndexResult(index.version(), index.primaryTerm(), index.seqNo(), true);
        } else {
            try {
                WriteRequest writeRequest = buildWriteRequest(tableName, index.id(), index.operationType(), haDoc);
                WriteResponse writeResponse = retryWrite(shardId, searcherClient, writeRequest);
                if (writeResponse.getErrorCode() != null) {
                    throw new IOException(
                        "havenask index exception, error code: "
                            + writeResponse.getErrorCode()
                            + ", error message:"
                            + writeResponse.getErrorMessage()
                    );
                }
                if (logger.isTraceEnabled()) {
                    logger.trace(
                        "[{}] index into lucene, id: {}, version: {}, primaryTerm: {}, seqNo: {}, cost: {} us",
                        shardId,
                        index.id(),
                        index.version(),
                        index.primaryTerm(),
                        index.seqNo(),
                        (System.nanoTime() - start) / 1000
                    );
                }

                numDocIndexes.inc();
                return new IndexResult(index.version(), index.primaryTerm(), index.seqNo(), true);
            } catch (IOException e) {
                logger.warn("havenask index exception", e);
                failEngine(e.getMessage(), e);
                throw e;
            }
        }
    }

    @Override
    protected DeleteResult deleteInLucene(Delete delete, DeletionStrategy plan) throws IOException {
        Map<String, String> haDoc = new HashMap<>();
        haDoc.put(IdFieldMapper.NAME, delete.id());
        if (realTimeEnable) {
            ProducerRecord<String, String> record = buildProducerRecord(
                delete.id(),
                delete.operationType(),
                kafkaTopic,
                kafkaPartition,
                haDoc
            );
            try {
                producer.send(record).get();
            } catch (Exception e) {
                throw new HavenaskException("havenask realtime delete exception", e);
            }
            return new DeleteResult(delete.version(), delete.primaryTerm(), delete.seqNo(), true);
        } else {
            try {
                WriteRequest writeRequest = buildWriteRequest(tableName, delete.id(), delete.operationType(), haDoc);
                WriteResponse writeResponse = retryWrite(shardId, searcherClient, writeRequest);
                if (writeResponse.getErrorCode() != null) {
                    throw new IOException(
                        "havenask delete exception, error code: "
                            + writeResponse.getErrorCode()
                            + ", error message:"
                            + writeResponse.getErrorMessage()
                    );
                }

                numDocDeletes.inc();
                return new DeleteResult(delete.version(), delete.primaryTerm(), delete.seqNo(), true);
            } catch (IOException e) {
                logger.warn("havenask delete exception", e);
                failEngine(e.getMessage(), e);
                throw e;
            }
        }
    }

    static final TimeValue DEFAULT_TIMEOUT = TimeValue.timeValueMillis(50);
    static final int MAX_RETRY = 10;
    private static final Logger LOGGER = LogManager.getLogger(HavenaskEngine.class);

    static WriteResponse retryWrite(ShardId shardId, SearcherClient searcherClient, WriteRequest writeRequest) {
        WriteResponse writeResponse = searcherClient.write(writeRequest);
        if (isWriteRetry(writeResponse)) {
            long start = System.currentTimeMillis();
            // retry if write queue is full or write response is null
            Iterator<TimeValue> backoff = BackoffPolicy.exponentialBackoff(DEFAULT_TIMEOUT, MAX_RETRY).iterator();
            int retryCount = 0;
            while (backoff.hasNext()) {
                TimeValue timeValue = backoff.next();
                try {
                    Thread.sleep(timeValue.millis());
                } catch (InterruptedException e) {
                    LOGGER.info(
                        "[{}] havenask write retry interrupted, retry count: {}, cost: {} ms",
                        shardId,
                        retryCount,
                        System.currentTimeMillis() - start
                    );
                    return writeResponse;
                }
                writeResponse = searcherClient.write(writeRequest);
                retryCount++;
                if (false == isWriteRetry(writeResponse)) {
                    break;
                }
            }
<<<<<<< HEAD
            LOGGER.info("[{}] havenask write retry, retry count: {}, cost: {} ms", shardId, retryCount, System.currentTimeMillis() - start);
=======
            long cost = System.currentTimeMillis() - start;
            LOGGER.info("[{}] havenask write retry, retry count: {}, cost: {} ms", shardId, retryCount, cost);
>>>>>>> 853ac8ba
        }

        return writeResponse;
    }

    private static boolean isWriteRetry(WriteResponse writeResponse) {
        if ((writeResponse.getErrorCode() == ErrorCode.TBS_ERROR_UNKOWN
            && writeResponse.getErrorMessage().contains("write response is null"))
            || (writeResponse.getErrorCode() == ErrorCode.TBS_ERROR_OTHERS
                && (writeResponse.getErrorMessage().contains("doc queue is full")
                    || writeResponse.getErrorMessage().contains("no valid table/range")))) {
            return true;
        } else {
            return false;
        }
    }

    /**
     * not support
     */
    @Override
    public GetResult get(Get get, BiFunction<String, SearcherScope, Searcher> searcherFactory) throws EngineException {
        try {
            String sql = String.format(
                Locale.ROOT,
                "select /*+ SCAN_ATTR(partitionIds='%d')*/ _routing,_seq_no,_primary_term,_version,_source from %s_summary_ where _id='%s'",
                shardId.id(),
                tableName,
                get.id()
            );
            String kvpair = "format:full_json;timeout:10000;databaseName:" + SQL_DATABASE;

            HavenaskSqlResponse response = client.execute(HavenaskSqlAction.INSTANCE, new HavenaskSqlRequest(sql, kvpair)).actionGet();
            JSONObject jsonObject = JsonPrettyFormatter.fromString(response.getResult());
            JSONObject sqlResult = jsonObject.getJSONObject("sql_result");
            JSONArray datas = sqlResult.getJSONArray("data");
            if (datas.size() == 0) {
                return GetResult.NOT_EXISTS;
            }

            assert datas.size() == 1;
            JSONArray row = datas.getJSONArray(0);
            assert row.size() == 5;
            String routing = row.getString(0);
            routing = routing == null || routing.isEmpty() ? null : routing;
            long seqNo = row.getLongValue(1);
            long primaryTerm = row.getLongValue(2);
            long version = row.getLongValue(3);
            String source = row.getString(4);

            Translog.Index operation = new Translog.Index(
                get.type(),
                get.id(),
                seqNo,
                primaryTerm,
                version,
                source.getBytes(StandardCharsets.UTF_8),
                routing,
                -1L
            );
            TranslogLeafReader reader = new TranslogLeafReader(operation);
            DocIdAndVersion docIdAndVersion = new DocIdAndVersion(0, version, seqNo, primaryTerm, reader, 0);
            return new GetResult(null, docIdAndVersion, false);
        } catch (Exception e) {
            throw new EngineException(shardId, e.getMessage());
        }
    }

    /**
     * do nothing
     */
    public void forceMerge(
        boolean flush,
        int maxNumSegments,
        boolean onlyExpungeDeletes,
        boolean upgrade,
        boolean upgradeOnlyAncientSegments,
        @Nullable String forceMergeUUID
    ) throws EngineException {
        throw new UnsupportedOperationException("havenask engine not support force merge operation");
    }

    @Override
    protected Translog newTranslog(
        TranslogConfig translogConfig,
        String translogUUID,
        TranslogDeletionPolicy translogDeletionPolicy,
        LongSupplier globalCheckpointSupplier,
        LongSupplier primaryTermSupplier,
        LongConsumer persistedSequenceNumberConsumer
    ) throws IOException {
        LongSupplier checkpointSupplier = () -> lastCommitInfo != null ? lastCommitInfo.getCommitCheckpoint() : -1L;
        return new Translog(
            translogConfig,
            translogUUID,
            translogDeletionPolicy,
            checkpointSupplier,
            primaryTermSupplier,
            persistedSequenceNumberConsumer
        );
    }

    @Override
    public void refresh(String source) throws EngineException {
        maybeRefresh(source);
    }

    /**
     * 原lucene引擎的逻辑是定时向内存中刷segment,而havenask引擎重载后则是增加一次checkpointCalc的记录项,并且更新内存中的checkpoint等commit信息
     * 刷新间隔可以在创建索引时通过指定settings中的refresh_interval进行调整
     */
    @Override
    public boolean maybeRefresh(String source) throws EngineException {
        long time = System.currentTimeMillis();
        long checkpoint = getPersistedLocalCheckpoint();
        checkpointCalc.addCheckpoint(time, checkpoint);

        Tuple<Long, Long> tuple = Utils.getVersionAndIndexCheckpoint(
            env.getRuntimedataPath().resolve(tableName).resolve("generation_0").resolve(partitionName)
        );
        if (tuple == null) {
            logger.debug(
                "havenask engine maybeRefresh failed, checkpoint not found, source: {}, time: {}, checkpoint: {}, "
                    + "havenask time point: {}, current checkpoint: {}",
                source,
                time,
                checkpoint,
                -1,
                -1
            );
            return false;
        }

        long segmentVersion = tuple.v1();
        Long havenaskTime = tuple.v2();
        long havenaskTimePoint;

        if (havenaskTime != null) {
            havenaskTimePoint = havenaskTime / 1000;
        } else {
            havenaskTimePoint = -1;
        }

        long currentCheckpoint = checkpointCalc.getCheckpoint(havenaskTimePoint);

        logger.debug(
            "havenask engine maybeRefresh, source: {}, time: {}, checkpoint: {}, havenask time point: {}, current checkpoint: {}",
            source,
            time,
            checkpoint,
            havenaskTimePoint,
            currentCheckpoint
        );

        if (currentCheckpoint > lastCommitInfo.getCommitCheckpoint()) {
            logger.info(
                "havenask engine refresh checkpoint, checkpoint time: {}, current checkpoint: {}, last commit " + "checkpoint: {}",
                havenaskTime,
                currentCheckpoint,
                lastCommitInfo.getCommitCheckpoint()
            );
            refreshCommitInfo(havenaskTimePoint, segmentVersion, currentCheckpoint);
            return true;
        }
        return false;
    }

    @Override
    public boolean refreshNeeded() {
        return true;
    }

    @Override
    public SyncedFlushResult syncFlush(String syncId, CommitId expectedCommitId) throws EngineException {
        throw new UnsupportedOperationException("havenask engine not support sync flush operation");
    }

    /**
     * havenask不能主动触发刷盘(flush),因此周期刷盘的逻辑对于havenask引擎是无效的,这里将判断逻辑简单改为探测是否有新的commit信息
     */
    @Override
    public boolean shouldPeriodicallyFlush() {
        return hasNewCommitInfo();
    }

    /**
     * havenask不能主动触发刷盘(flush),havenask引擎刷盘和fed元数据刷盘并不同步,只能等待commit信息发生变化,再主动探测这个变化（探测时机可以是下次写doc或隔一段时间）才能触发fed元数据的flush
     */
    @Override
    protected boolean hasTriggerFlush(boolean force) {
        if (force || hasNewCommitInfo()) {
            logger.info("has new commit info, need to flush, force: {}", force);
            return true;
        } else {
            return false;
        }
    }

    /**
     * 刷新commit信息
     * @param commitTimestamp  commit timestamp
     * @param commitVersion  commit version
     */
    private void refreshCommitInfo(long commitTimestamp, long commitVersion, long localCheckpoint) {
        lastCommitInfo = new HavenaskCommitInfo(commitTimestamp, commitVersion, localCheckpoint);
    }

    /**
     * 判断commit信息是否发生变化
     */
    public boolean hasNewCommitInfo() {
        if (lastCommitInfo == null || lastCommitInfo.getCommitTimestamp() <= 0) {
            return false;
        }

        // get last timestamp having been committed in disk
        long lastCommitTimestamp = getLastCommittedSegmentInfos().userData.containsKey(HavenaskCommitInfo.COMMIT_TIMESTAMP_KEY)
            ? Long.valueOf(getLastCommittedSegmentInfos().userData.get(HavenaskCommitInfo.COMMIT_TIMESTAMP_KEY))
            : -1L;

        // if last commit timestamp in memory is newer than last commit timestamp in disk, it means commit info has changed
        if (lastCommitInfo.getCommitTimestamp() > lastCommitTimestamp) {
            logger.info(
                "commit info changed, synchronization is needed， memory last commit timestamp: {}, disk last commit timestamp: {}",
                lastCommitInfo.getCommitTimestamp(),
                lastCommitTimestamp
            );
            return true;
        } else {
            return false;
        }
    }

    /**
     * 返回已和havenask引擎同步的checkpoint,这个checkpoint是在内存中的,并不是已经持久化到磁盘的checkpoint,相比磁盘中的checkpoint可能已经变化
     * @return the local checkpoint that has been synchronized with havenask engine
     */
    public long getCommitLocalCheckpoint() {
        return lastCommitInfo.getCommitCheckpoint();
    }

    /**
     * add custom commit data to the commit data map
     * @param commitData the commit data
     */
    @Override
    protected void addCustomCommitData(Map<String, String> commitData) {
        commitData.put(HavenaskCommitInfo.COMMIT_TIMESTAMP_KEY, Long.toString(lastCommitInfo.getCommitTimestamp()));
        commitData.put(HavenaskCommitInfo.COMMIT_VERSION_KEY, Long.toString(lastCommitInfo.getCommitVersion()));
        commitData.put(SequenceNumbers.MAX_SEQ_NO, Long.toString(lastCommitInfo.getCommitCheckpoint()));
    }

    public static class HavenaskCommitInfo {
        public static final String COMMIT_TIMESTAMP_KEY = "commit_timestamp";
        public static final String COMMIT_VERSION_KEY = "commit_version";

        private final long commitTimestamp;
        private final long commitVersion;
        private final long commitCheckpoint;

        public HavenaskCommitInfo(long commitTimestamp, long commitVersion, long commitCheckpoint) {
            this.commitTimestamp = commitTimestamp;
            this.commitVersion = commitVersion;
            this.commitCheckpoint = commitCheckpoint;
        }

        public long getCommitTimestamp() {
            return commitTimestamp;
        }

        public long getCommitVersion() {
            return commitVersion;
        }

        public long getCommitCheckpoint() {
            return commitCheckpoint;
        }
    }

    @Override
    public DocsStats docStats() {
        return docsStatsCache.getOrRefresh();
    }

    private DocsStats getDocStats() {
        // get doc count from havenask
        long docCount = getDocCount();

        // get total size from du command
        long totalSize = nativeProcessControlService.getTableSize(env.getRuntimedataPath().resolve(tableName).toAbsolutePath());
        return new DocsStats(docCount, 0, totalSize);
    }

    long getDocCount() {
        long docCount = 0;
        try {
            String sql = String.format(Locale.ROOT, "select /*+ SCAN_ATTR(partitionIds='%d')*/ count(*) from %s", shardId.id(), tableName);
            String kvpair = "format:full_json;timeout:10000;databaseName:" + SQL_DATABASE;
            HavenaskSqlResponse response = client.execute(HavenaskSqlAction.INSTANCE, new HavenaskSqlRequest(sql, kvpair)).actionGet();
            JSONObject jsonObject = JsonPrettyFormatter.fromString(response.getResult());
            JSONObject sqlResult = jsonObject.getJSONObject("sql_result");
            JSONArray datas = sqlResult.getJSONArray("data");
            if (datas.size() != 0) {
                assert datas.size() == 1;
                JSONArray row = datas.getJSONArray(0);
                assert row.size() == 1;
                docCount = row.getLongValue(0);
            }
        } catch (Exception e) {
            logger.debug("havenask engine get doc stats error", e);
        }
        return docCount;
    }

    @Override
    public Searcher acquireSearcher(String source, SearcherScope scope, Function<Searcher, Searcher> wrapper) throws EngineException {
        try {
            ReferenceManager<HavenaskDirectoryReader> referenceManager = getReferenceManager(scope);
            HavenaskDirectoryReader acquire = referenceManager.acquire();
            return new HavenaskSearcher(
                client,
                shardId,
                source,
                acquire,
                engineConfig.getSimilarity(),
                engineConfig.getQueryCache(),
                engineConfig.getQueryCachingPolicy(),
                () -> {}
            );
        } catch (AlreadyClosedException ex) {
            throw ex;
        } catch (Exception ex) {
            maybeFailEngine("acquire_reader", ex);
            ensureOpen(ex); // throw EngineCloseException here if we are already closed
            logger.error(() -> new ParameterizedMessage("failed to acquire reader"), ex);
            throw new EngineException(shardId, "failed to acquire reader", ex);
        }
    }

    @Override
    public SearcherSupplier acquireSearcherSupplier(Function<Searcher, Searcher> wrapper, SearcherScope scope) throws EngineException {
        try {
            ReferenceManager<HavenaskDirectoryReader> referenceManager = getReferenceManager(scope);
            HavenaskDirectoryReader acquire = referenceManager.acquire();
            return new SearcherSupplier(wrapper) {
                @Override
                public Searcher acquireSearcherInternal(String source) {
                    return new HavenaskSearcher(
                        client,
                        shardId,
                        "search",
                        acquire,
                        engineConfig.getSimilarity(),
                        engineConfig.getQueryCache(),
                        engineConfig.getQueryCachingPolicy(),
                        () -> {}
                    );
                }

                @Override
                public void doClose() {
                    try {
                        referenceManager.release(acquire);
                    } catch (IOException e) {
                        throw new UncheckedIOException("failed to close", e);
                    } catch (AlreadyClosedException e) {
                        // This means there's a bug somewhere: don't suppress it
                        throw new AssertionError(e);
                    }
                }
            };
        } catch (Exception ex) {
            maybeFailEngine("acquire_reader", ex);
            ensureOpen(ex); // throw EngineCloseException here if we are already closed
            logger.error(() -> new ParameterizedMessage("failed to acquire reader"), ex);
            throw new EngineException(shardId, "failed to acquire reader", ex);
        }
    }

    public static class HavenaskSearcher extends Engine.Searcher {
        private final Client client;
        private final ShardId shardId;

        public HavenaskSearcher(
            Client client,
            ShardId shardId,
            String source,
            IndexReader reader,
            Similarity similarity,
            QueryCache queryCache,
            QueryCachingPolicy queryCachingPolicy,
            Closeable onClose
        ) {
            super(source, reader, similarity, queryCache, queryCachingPolicy, onClose);
            this.client = client;
            this.shardId = shardId;
        }

        @Override
        public ContextIndexSearcher createContextIndexSearcher(DefaultSearchContext searchContext, boolean lowLevelCancellation)
            throws IOException {
            return new HavenaskIndexSearcher(
                client,
                shardId,
                searchContext,
                getIndexReader(),
                getSimilarity(),
                getQueryCache(),
                getQueryCachingPolicy(),
                lowLevelCancellation
            );
        }
    }
}<|MERGE_RESOLUTION|>--- conflicted
+++ resolved
@@ -574,12 +574,7 @@
                     break;
                 }
             }
-<<<<<<< HEAD
             LOGGER.info("[{}] havenask write retry, retry count: {}, cost: {} ms", shardId, retryCount, System.currentTimeMillis() - start);
-=======
-            long cost = System.currentTimeMillis() - start;
-            LOGGER.info("[{}] havenask write retry, retry count: {}, cost: {} ms", shardId, retryCount, cost);
->>>>>>> 853ac8ba
         }
 
         return writeResponse;
