/*
 * Copyright (c) 2021, Alibaba Group;
 * Licensed under the Apache License, Version 2.0 (the "License");
 * you may not use this file except in compliance with the License.
 * You may obtain a copy of the License at
 *    http://www.apache.org/licenses/LICENSE-2.0
 * Unless required by applicable law or agreed to in writing, software
 * distributed under the License is distributed on an "AS IS" BASIS,
 * WITHOUT WARRANTIES OR CONDITIONS OF ANY KIND, either express or implied.
 * See the License for the specific language governing permissions and
 * limitations under the License.
 *
 */

package org.havenask.engine.index.engine;

import java.io.IOException;
import java.io.InputStream;
import java.io.InputStreamReader;
import java.nio.charset.StandardCharsets;
import java.util.Collections;
import java.util.HashSet;
import java.util.LinkedList;
import java.util.List;
import java.util.Map;
import java.util.Set;

import com.alibaba.fastjson.JSON;

import org.apache.logging.log4j.LogManager;
import org.apache.logging.log4j.Logger;
import org.havenask.common.io.Streams;
import org.havenask.common.settings.Settings;
import org.havenask.engine.index.config.Analyzers;
import org.havenask.engine.index.config.Schema;
import org.havenask.index.IndexSettings;
import org.havenask.index.mapper.IdFieldMapper;
import org.havenask.index.mapper.MappedFieldType;
import org.havenask.index.mapper.MapperService;
import org.havenask.index.mapper.TextSearchInfo;

public class SchemaGenerate {
    // have deprecated fields or not support now.
    public static final Set<String> ExcludeFields = Set.of("_field_names", "index", "_type", "_uid", "_parent");

    Set<String> analyzers = null;

    private Set<String> getAnalyzers() {
        if (analyzers != null) {
            return analyzers;
        }
        try (InputStream is = getClass().getResourceAsStream("/config/analyzer.json")) {
            String analyzerText = Streams.copyToString(new InputStreamReader(is, StandardCharsets.UTF_8));
            Analyzers analyzers = JSON.parseObject(analyzerText, Analyzers.class);
            this.analyzers = Collections.unmodifiableSet(analyzers.analyzers.keySet());
            return this.analyzers;
        } catch (IOException e) {
            return Collections.emptySet();
        }
    }

    Map<String, String> Ha3FieldType = Map.ofEntries(
        Map.entry("keyword", "STRING"),
        Map.entry("text", "TEXT"),
        Map.entry("_routing", "STRING"),
        Map.entry("_source", "STRING"),
        Map.entry("_id", "STRING"),
        Map.entry("_seq_no", "INT64"),
        Map.entry("_primary_term", "INT64"),
        Map.entry("_version", "INT64"),
        Map.entry("long", "INT64"),
        Map.entry("float", "FLOAT"),
        Map.entry("double", "DOUBLE"),
        Map.entry("integer", "INTEGER"),
        Map.entry("short", "INT16"),
        Map.entry("byte", "INT8"),
        Map.entry("boolean", "STRING"),
        Map.entry("date", "UINT64")
    );

    Logger logger = LogManager.getLogger(SchemaGenerate.class);

<<<<<<< HEAD
    public Schema getSchema(EngineConfig engineConfig) throws IOException {
        return getSchema(
            engineConfig.getShardId().getIndexName(),
            engineConfig.getIndexSettings().getSettings(),
            engineConfig.getCodecService().getMapperService()
        );
    }

=======
>>>>>>> cbbd7a03
    // generate index schema from mapping
    public Schema getSchema(String table, Settings indexSettings, MapperService mapperService) {
        Schema schema = new Schema();
        schema.table_name = table;
        if (mapperService == null) {
            return defaultSchema(table);
        }

        if (mapperService.hasNested()) {
            throw new UnsupportedOperationException("nested field not support");
        }

        Set<String> addedFields = new HashSet<>();
        Set<String> analyzers = getAnalyzers();

        for (MappedFieldType field : mapperService.fieldTypes()) {
            String haFieldType = Ha3FieldType.get(field.typeName());
            String fieldName = field.name();
            if (haFieldType == null || fieldName.equals("CMD")) {
                if (fieldName.startsWith("_")) {
                    logger.debug("{}: no support meta mapping type/name for field {}", table, field.name());
                    continue;
                } else {
                    // logger.warn("{}: no support mapping type/name for field {}", table, field.name());
                    throw new UnsupportedOperationException("no support mapping type (" + field.typeName() + ") for field " + field.name());
                }
            }

            // multi field index
            if (fieldName.contains(".")) {
                String originField = fieldName.substring(0, fieldName.lastIndexOf('.'));
                schema.copyToFields.computeIfAbsent(originField, (k) -> new LinkedList<>()).add(fieldName);
                // replace '.' in field name
                fieldName = Schema.encodeFieldWithDot(fieldName);
            }

            addedFields.add(fieldName);
            if (ExcludeFields.contains(fieldName)) {
                continue;
            }
            if (field.isStored()) {
                schema.summarys.summary_fields.add(fieldName);
            }
            // pkey stored as attribute
            if (field.hasDocValues() || fieldName.equals(IdFieldMapper.NAME)) {
                schema.attributes.add(fieldName);
            }
            // field info
            if (field.isStored() || field.hasDocValues() || field.isSearchable()) {
                Schema.FieldInfo fieldInfo = new Schema.FieldInfo(fieldName, haFieldType);
                // should configured in analyzer.json
                if (haFieldType.equals("TEXT") && field.indexAnalyzer() != null) {
                    if (analyzers.contains(field.indexAnalyzer().name())) {
                        fieldInfo.analyzer = field.indexAnalyzer().name();
                    } else {
                        logger.warn("analyzer " + field.indexAnalyzer().name() + ", use default");
                        // TODO support es analyzers
                        fieldInfo.analyzer = "taobao_analyzer";
                    }
                }
                schema.fields.add(fieldInfo);
            }
            // index
            if (field.isSearchable()) {
                Schema.Index index = null;
                String indexName = fieldName;
                if (fieldName.equals(IdFieldMapper.NAME)) {
                    index = new Schema.PRIMARYKEYIndex(indexName, fieldName);
                } else if (field.typeName().equals("date")) {
                    index = new Schema.Index(indexName, "DATE", fieldName);
                } else if (haFieldType.equals("TEXT")) { // TODO defualt pack index
                    index = new Schema.Index(indexName, "TEXT", fieldName);
                    indexOptions(index, field.getTextSearchInfo());
                } else if (haFieldType.equals("STRING")) {
                    index = new Schema.Index(indexName, "STRING", fieldName);
                    indexOptions(index, field.getTextSearchInfo());
                } else if (haFieldType.equals("INT8")
                    || haFieldType.equals("INT16")
                    || haFieldType.equals("INTEGER")
                    || haFieldType.equals("INT64")) {
                        index = new Schema.Index(indexName, "NUMBER", fieldName);
                        indexOptions(index, field.getTextSearchInfo());
                    } else if (haFieldType.equals("DOUBLE") || haFieldType.equals("FLOAT")) {
                        // not support
                        continue;
                        // float index will re-mapped to int64 range index
                    } else {
                        throw new RuntimeException("index type not supported, field:" + field.name());
                    }

                schema.indexs.add(index);
            }
        }

        // missing pre-defined fields
        if (!addedFields.contains("_primary_term")) {
            schema.attributes.add("_primary_term");
            schema.fields.add(new Schema.FieldInfo("_primary_term", Ha3FieldType.get("_primary_term")));
        }

        // extra schema process
        Integer floatToLong = EngineSettings.HA3_FLOAT_MUL_BY10.get(indexSettings);
        if (floatToLong != null && floatToLong > 0) {
            schema.floatToLongMul = (long) Math.pow(10, floatToLong);
            schema.maxFloatLong = Long.MAX_VALUE / schema.floatToLongMul;
            schema.minFloatLong = Long.MIN_VALUE / schema.floatToLongMul;
        }

        return schema;
    }

    // TODO: understand these flags.
    private void indexOptions(Schema.Index index, TextSearchInfo options) {
        if (options.hasOffsets()) {
            index.doc_payload_flag = 1;
            index.term_frequency_flag = 1;
        } else if (index.index_type.equals("TEXT") && (options.hasPositions())) {
            index.doc_payload_flag = 1;
            index.term_frequency_flag = 1;
            index.position_list_flag = 1;
            index.position_payload_flag = 1;
        }
    }

    /**
     * default schema
     *
     * @param table table name in schema
     * @return schema
     */
    public Schema defaultSchema(String table) {
        Schema schema = new Schema();
        schema.table_name = table;
        schema.attributes = List.of("_seq_no", "_id", "_version", "_primary_term");
        schema.summarys.summary_fields = List.of("_routing", "_source", "_id");
        schema.indexs = List.of(
            new Schema.Index("_routing", "STRING", "_routing"),
            new Schema.Index("_seq_no", "NUMBER", "_seq_no"),
            new Schema.PRIMARYKEYIndex("_id", "_id")
        );
        schema.fields = List.of(
            new Schema.FieldInfo("_routing", "STRING"),
            new Schema.FieldInfo("_seq_no", "INT64"),
            new Schema.FieldInfo("_source", "STRING"),
            new Schema.FieldInfo("_id", "STRING"),
            new Schema.FieldInfo("_version", "INT64"),
            new Schema.FieldInfo("_primary_term", "INT64")
        );
        return schema;
    }
}<|MERGE_RESOLUTION|>--- conflicted
+++ resolved
@@ -80,17 +80,6 @@
 
     Logger logger = LogManager.getLogger(SchemaGenerate.class);
 
-<<<<<<< HEAD
-    public Schema getSchema(EngineConfig engineConfig) throws IOException {
-        return getSchema(
-            engineConfig.getShardId().getIndexName(),
-            engineConfig.getIndexSettings().getSettings(),
-            engineConfig.getCodecService().getMapperService()
-        );
-    }
-
-=======
->>>>>>> cbbd7a03
     // generate index schema from mapping
     public Schema getSchema(String table, Settings indexSettings, MapperService mapperService) {
         Schema schema = new Schema();
