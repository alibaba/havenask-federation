--- conflicted
+++ resolved
@@ -68,13 +68,7 @@
 import org.havenask.engine.util.Utils;
 import org.havenask.threadpool.ThreadPool;
 
-<<<<<<< HEAD
-public class MetaDataSyncer extends AbstractLifecycleComponent {
-=======
-import static org.havenask.engine.HavenaskEnginePlugin.HAVENASK_THREAD_POOL_NAME;
-
 public class MetaDataSyncer extends AbstractLifecycleComponent implements ClusterStateApplier {
->>>>>>> dc1b1cea
     private static final Logger LOGGER = LogManager.getLogger(MetaDataSyncer.class);
     private static final int MAX_SYNC_TIMES = 30;
     private static final int TARGET_VERSION = 1651870394;
